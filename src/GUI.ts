/**
 * @description A set of functions to operate the plugin GUI.
 */
<<<<<<< HEAD
import { isInternal } from './Tools';
import './views/webview.css';
=======
import './assets/css/main.scss';
>>>>>>> 666c1bce

// process action
const processActionClick = (e) => {
  const target = e.target as HTMLTextAreaElement;
  const button = target.closest('button');

  if (button) {
    // find action by element id
    let action = button.id;
    if (button.classList.contains('hide')) {
      action = `${action}-hide`;
    }

    // bubble action to main
    parent.postMessage({
      pluginMessage: {
        navType: action,
      },
    }, '*');
  }
};

/* watch Navigation main buttons */
const mainElement = (<HTMLInputElement> document.getElementById('main'));

if (mainElement) {
  const onClick = (e: MouseEvent) => processActionClick(e);
  mainElement.addEventListener('click', onClick);
}

/* watch Info panel triggers */
const infoButtonElement = (<HTMLInputElement> document.getElementById('info'));
const infoBackButtonElement = (<HTMLInputElement> document.getElementById('info-hide'));

if (infoButtonElement) {
  const onClick = (e: MouseEvent) => processActionClick(e);
  infoButtonElement.addEventListener('click', onClick);
}

if (infoBackButtonElement) {
  const onClick = (e: MouseEvent) => processActionClick(e);
  infoBackButtonElement.addEventListener('click', onClick);
}

/* watch User Input action buttons */
const userInputElement = (<HTMLInputElement> document.getElementById('userInput'));

if (userInputElement) {
  const onClick = (e: MouseEvent) => {
    const target = e.target as HTMLTextAreaElement;
    const button = target.closest('button');
    const inputElement = (<HTMLInputElement> userInputElement.getElementsByClassName('input')[0]);

    if (button) {
      // find action by element id
      const action = button.id.replace('userInput-', '');

      // bubble action to main
      parent.postMessage({
        pluginMessage: {
          inputType: action,
          inputValue: inputElement.value,
        },
      }, '*');
    }
  };

  userInputElement.addEventListener('click', onClick);
}

/* watch Info Panel action buttons WIP */
const infoPanelElement = (<HTMLInputElement> document.getElementById('infoPanel'));

if (infoPanelElement) {
  const onClick = (e: MouseEvent) => {
    const target = e.target as HTMLTextAreaElement;
    const button = target.closest('button');

    if (button) {
      // find action by element id
      const action = button.id.replace('infoPanel-', '');

      // bubble action to main
      parent.postMessage({
        pluginMessage: {
          inputType: action,
        },
      }, '*');
    }
  };

  userInputElement.addEventListener('click', onClick);
}

/* process Messages from the plugin */
const cmdAHelper = (inputElement: HTMLInputElement) => {
  const onKeydown = (e: KeyboardEvent) => {
    if ((e.metaKey || e.ctrlKey) && e.which === 65) {
      e.stopPropagation();
      e.preventDefault();
      if (e.shiftKey) {
        inputElement.setSelectionRange(0, 0);
      } else {
        inputElement.setSelectionRange(0, inputElement.value.length);
      }
    }
  };

  inputElement.addEventListener('keydown', onKeydown);
};

const watchKeyboardActions = (e: KeyboardEvent) => {
  let button: HTMLButtonElement = null;

  if ((e.which === 13) || (e.code === 'Enter') || (e.code === 'NumpadEnter')) {
    button = document.getElementById('userInput-submit') as HTMLButtonElement;
  }

  if ((e.which === 27) || (e.code === 'Escape')) {
    button = document.getElementById('userInput-cancel') as HTMLButtonElement;
  }

  if (button) {
    button.click();
  }
};

const showHideInput = (
  action: 'show' | 'hide',
  data?: {
    initialValue: string
  },
) => {
  const containerElement = (<HTMLInputElement> document.getElementsByClassName('container')[0]);

  if (action === 'show') {
    containerElement.classList.add('wide');
    mainElement.style.display = 'none';
    infoButtonElement.style.display = 'none';
    userInputElement.removeAttribute('style');

    // focus on input and set initial value
    const inputElement = (<HTMLInputElement> userInputElement.getElementsByClassName('input')[0]);
    cmdAHelper(inputElement);
    inputElement.value = data.initialValue;
    inputElement.focus();
    inputElement.select();
    inputElement.addEventListener('keyup', watchKeyboardActions);
  } else {
    containerElement.classList.remove('wide');
    mainElement.removeAttribute('style');
    infoButtonElement.removeAttribute('style');
    userInputElement.style.display = 'none';
  }
};

const showHideInfo = (action: 'show' | 'hide') => {
  const containerElement = (<HTMLInputElement> document.getElementsByClassName('container')[0]);
  const transitionMaskElement = (<HTMLDivElement> containerElement.getElementsByClassName('transition-mask')[0]);

  const setInternalInfo = () => {
    const internalElements: HTMLCollection = document.getElementsByClassName('internal');
    const externalElements: HTMLCollection = document.getElementsByClassName('external');

    for (let i = 0; i < internalElements.length; i += 1) {
      const internalElement: HTMLElement = internalElements[i] as HTMLElement;
      internalElement.style.display = 'block';
    }

    for (let i = 0; i < externalElements.length; i += 1) {
      const externalElement: HTMLElement = externalElements[i] as HTMLElement;
      externalElement.style.display = 'none';
    }
  };

  if (action === 'show') {
    containerElement.classList.add('info-transition');
    if (isInternal()) { setInternalInfo(); }
    setTimeout(() => {
      transitionMaskElement.classList.add('visible');
      setTimeout(() => {
        containerElement.classList.add('info-open');
        infoButtonElement.classList.add('hide');
        mainElement.style.display = 'none';
        infoPanelElement.removeAttribute('style');
        transitionMaskElement.classList.remove('visible');
        setTimeout(() => containerElement.classList.remove('info-transition'), 175);
      }, 175);
    }, 15);
  } else {
    containerElement.classList.add('info-transition');
    setTimeout(() => {
      transitionMaskElement.classList.add('visible');
      setTimeout(() => {
        containerElement.classList.remove('info-open');
        infoButtonElement.classList.remove('hide');
        mainElement.removeAttribute('style');
        infoPanelElement.style.display = 'none';
        transitionMaskElement.classList.remove('visible');
        setTimeout(() => containerElement.classList.remove('info-transition'), 175);
      }, 175);
    }, 15);
  }
};

/* watch for Messages from the plugin */
onmessage = ( // eslint-disable-line no-undef
  event: {
    data: {
      pluginMessage: {
        action: string,
        payload: any,
      }
    }
  },
) => {
  const { pluginMessage } = event.data;

  switch (pluginMessage.action) {
    case 'showInput':
      showHideInput('show', pluginMessage.payload);
      break;
    case 'hideInput':
      showHideInput('hide');
      break;
    case 'showInfo':
      showHideInfo('show');
      break;
    case 'hideInfo':
      showHideInfo('hide');
      break;
    default:
      return null;
  }

  return null;
};<|MERGE_RESOLUTION|>--- conflicted
+++ resolved
@@ -1,12 +1,8 @@
 /**
  * @description A set of functions to operate the plugin GUI.
  */
-<<<<<<< HEAD
 import { isInternal } from './Tools';
-import './views/webview.css';
-=======
 import './assets/css/main.scss';
->>>>>>> 666c1bce
 
 // process action
 const processActionClick = (e) => {
