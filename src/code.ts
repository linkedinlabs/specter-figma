--- conflicted
+++ resolved
@@ -84,14 +84,9 @@
         }
         break;
       }
-<<<<<<< HEAD
-      case 'a11y-keyboard-update-stop': {
-        const { id, position } = payload;
-=======
       case 'a11y-keyboard-update-stop':
       case 'a11y-labels-update-stop': {
-        const { id } = payload;
->>>>>>> 73227eee
+        const { id, position } = payload;
         const nodeType: 'keystop' | 'label' = actionType === 'a11y-keyboard-update-stop' ? 'keystop' : 'label';
         if (id) {
           await app.updateStopAnnotation(nodeType, id, position);
@@ -99,22 +94,22 @@
         break;
       }
       case 'a11y-keyboard-set-key':
-        await app.keystopAddRemoveKeys(payload);
+        await app.updateNodeDataKeys(payload);
         break;
       case 'a11y-keyboard-remove-key':
-        await app.keystopAddRemoveKeys(payload, true);
+        await app.updateNodeDataKeys(payload, true);
         break;
       case 'a11y-labels-set-text':
-        await app.labelsSetData('labels', payload);
+        await app.updateNodeDataLabels('labels', payload);
         break;
       case 'a11y-labels-set-role':
-        await app.labelsSetData('role', payload);
+        await app.updateNodeDataLabels('role', payload);
         break;
       case 'annotate':
-        app.annotateNode();
+        app.annotateGeneral();
         break;
       case 'annotate-custom':
-        app.annotateNodeCustom();
+        app.annotateCustom();
         break;
       case 'annotate-spacing-left':
         app.annotateSpacingOnly('left');
