--- conflicted
+++ resolved
@@ -98,15 +98,12 @@
       case 'a11y-keyboard-remove-key':
         await app.keystopAddRemoveKeys(payload, true);
         break;
-<<<<<<< HEAD
-=======
       case 'a11y-labels-add-stop':
         await app.annotateLabel();
         break;
       case 'a11y-labels-set-role':
         await app.labelsSetRole(payload);
         break;
->>>>>>> 7235eb76
       case 'annotate':
         app.annotateNode();
         break;
