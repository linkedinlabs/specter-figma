import Crawler from './Crawler';
import Identifier from './Identifier';
import Messenger from './Messenger';
import Painter from './Painter';
import {
  deepCompare,
  existsInArray,
  findTopFrame,
  getPeerPluginData,
  lettersToNumbers,
  numberToLetters,
  resizeGUI,
  updateArray,
} from './Tools';
import { DATA_KEYS, GUI_SETTINGS } from './constants';

/**
 * @description A shared helper function to set up in-UI messages and the logger.
 *
 * @kind function
 * @name assemble
 * @param {Object} context The current context (global `figma` event) received from Figma.
 * @returns {Object} Contains an object with the current page as a javascript object,
 * a messenger instance, and a selection array (if applicable).
 */
const assemble = (context: any = null) => {
  const page = context.currentPage;
  const { selection } = context.currentPage;
  const messenger = new Messenger({ for: context, in: page });

  return {
    messenger,
    page,
    selection,
  };
};


/**
 * @description Takes a frame node and uses its list data to create an array of design nodes that
 * currently have a record in the frame's list of nodes with an annotation of the given type.
 *
 * @kind function
 * @name getAnnotatedFrameNodes
 *
 * @param {string} type Indicates whether the we want keystop or label annotations.
 * @param {Object} options The top-level frame node we want to locate stops within,
 * and resetData set to true if we know annotations are being re-painted and
 * the top-level frame node’s list data should be cleared out.
 *
 * @returns {Array} An array of nodes (SceneNode) of annotations of the specified type.
 */
const getAnnotatedFrameNodes = (
  type: PluginStopType = 'keystop',
  options: {
    frame: FrameNode,
    resetData: boolean,
  },
): Array<SceneNode> => {
  const { frame, resetData } = options;
  const annotatedNodeRefs: Array<{id: string, position: number}> = JSON.parse(frame.getPluginData(DATA_KEYS[`${type}List`]) || '[]');

  const nodes: Array<SceneNode> = annotatedNodeRefs.reduce((acc, { id }) => {
    const node: SceneNode = frame.findOne(child => child.id === id);
    return node ? [...acc, node] : acc;
  }, []);

  // reset the top frame list – occurs when annotations are re-painted (re-added w/ new ids)
  if (resetData) {
    frame.setPluginData(
      DATA_KEYS[`${type}List`],
      JSON.stringify([]),
    );
  }

  return nodes;
};

/**
 * @description Recurses through a list of nodes to gather those with assigned metadata.
 *
 * @kind function
 * @name getAssignedChildNodes
 *
 * @param {Array} children The child nodes we will check for attached metdata.
 * @param {Array} currentList The existing list of nodes to check against when adding additional.
 * @param {string} type The type of stop data we are checking for (e.g. label or keystop).
 *
 * @returns {Array} Flat list of child nodes with data assigned to them.
 */
const getAssignedChildNodes = (
  children: Array<SceneNode>,
  currentList: Array<SceneNode>,
  type: PluginStopType,
) => {
  const childNodes = new Crawler({ for: children }).all();
  return childNodes.reduce((acc, node) => {
    let list = acc;
    const sourceData = getPeerPluginData(node);
    if (!existsInArray(currentList, node.id)
      && (
        (type === 'keystop' && sourceData?.hasKeystop)
        || (type === 'label' && sourceData?.role)
      )
    ) {
      list.push(node);
      if (
        node.children
        && (
          type === 'label'
          || (type === 'keystop' && sourceData.allowKeystopPassthrough)
        )
      ) {
        list = [
          ...list,
          ...getAssignedChildNodes(
            node.children,
            currentList,
            type,
          ),
        ];
      }
    }
    return list;
  }, []);
};

/**
 * @description Gets a list of all nodes to annotate in the order we want them:
 * 1. Nodes that have already been annotated
 * 2. Additional nodes that have stop data attached to them
 * 3. Additional nodes that are in the selection
 *
 * @kind function
 * @name getOrderedStopNodes
 *
 * @param {Array} selection The current Figma selection of nodes.
 * @param {Array} suppliedNodes A list of supplied nodes if passed in.
 * @param {string} type The type of stops we're annotating (e.g. label or keystop).
 *
 * @returns {Array} List of nodes to annotate in the correct order.
 */
const getOrderedStopNodes = (
  selection: Array<SceneNode>,
  suppliedNodes: Array<SceneNode>,
  type: PluginStopType,
) => {
  // determine top Frames involved in the current selection
  const selectionCrawler = new Crawler({ for: selection });
  const selectionTopFrames: Array<FrameNode> = selectionCrawler.topFrames();

  // initialize selected list based on supplied vs Figma selection
  let selectedNodes: Array<SceneNode> = suppliedNodes?.length
    ? [...suppliedNodes] : [...selection];

  // gather annotated nodes in top Frames and add selection children if not supplied
  const nodesToAnnotate: Array<SceneNode> = selectionTopFrames.reduce((acc, frame) => {
    let list = acc;
    const options = { frame, resetData: true };
    // add previously annotated nodes to the result list
    const annotatedFrameNodes = getAnnotatedFrameNodes(type, options);
    list = [...list, ...annotatedFrameNodes];

    // if not annotating supplied nodes, add Figma selection children to selected list
    if (!suppliedNodes?.length && frame.children) {
      const exclusionList = [...list, ...selectedNodes, ...selectionTopFrames];
      const assignedChildNodes = getAssignedChildNodes(
        [...frame.children],
        exclusionList,
        type,
      );
      selectedNodes = [...selectedNodes, ...assignedChildNodes];
    }
    return list;
  }, []);

  // filter selected to what isn't in the results list and sort by visual hierarchy
  selectedNodes = selectedNodes.filter((node: SceneNode) => !existsInArray([
    ...nodesToAnnotate,
    ...selectionTopFrames,
  ], node.id));
  const sortedSelection = new Crawler({ for: selectedNodes }).sorted();

  return [...nodesToAnnotate, ...sortedSelection];
};

/**
 * @description Checks tracking data against an array of IDs of design nodes no longer
 * on the art board. If the IDs match, the annotation is removed.
 *
 * @kind function
 * @name cleanUpAnnotations
 *
 * @param {Array} trackingData The page-level node tracking data.
 * @param {Array} nodeIds An array of IDs of design nodes we know are no longer on the Figma page.
 *
 * @returns {undefined}
 */
const cleanUpAnnotations = (
  trackingData: Array<PluginNodeTrackingData>,
  nodeIds: Array<string>,
): void => {
  nodeIds.forEach((id) => {
    const trackingEntry = trackingData.find(entry => entry.id === id);
    const annotationNode = trackingEntry && figma.getNodeById(trackingEntry.annotationId);

    if (annotationNode) {
      annotationNode.remove();
    }
  });
};

/**
 * @description Checks frame list data against annotations and uses linkId between annotation
 * and original node to determine if the link is broken. Annotations for broken links are
 * removed and new annotations are drawn, if possible. The main use-case for this is when
 * an artboard (top frame) containing annotations is duplicated. We want to re-initialize
 * our data so that the Specter UI accurately represents the annotations on the _new_ top
 * frame.
 *
 * @kind function
 * @name repairBrokenLinks
 *
<<<<<<< HEAD
 * @param {string} type The stop type for which we're checking links.
 * @param {Object} options Contains the following:
 * - `isMercadoMode` Designates whether “Mercado” rules apply.
 * - `messenger` An initialized instance of the Messenger class for logging.
 * - `page` The Figma PageNode.
 * - `frame` A top frame node to evaluate for context.
 * - `trackingData` The page-level node tracking data.
=======
 * @param {string} nodeType The type of annotation to repair (`keystop` or `label`).
 * @param {Object} options Includes `frameNode`: a top frame node to evaluate for context;
 * `trackingData`: the page-level node tracking data; `page`: the Figma PageNode;
 * `messenger`: an initialized instance of the Messenger class for logging; and
 * `isMercadoMode`: designates whether “Mercado” rules apply.
>>>>>>> 73227eee
 *
 * @returns {null}
 */
const repairBrokenLinks = (
  type: PluginStopType,
  options: {
    isMercadoMode: boolean,
    messenger: any,
    page: PageNode,
    frame: FrameNode,
    trackingData: Array<PluginNodeTrackingData>,
  },
): void => {
  // ----- remove annotations with broken links
  const {
    isMercadoMode,
    page,
    messenger,
    frame,
    trackingData,
  } = options;
  const frameCrawler = new Crawler({ for: [frame] });
  const frameNodes = frameCrawler.all();

  const annotationNodesToRemove: Array<string> = [];

<<<<<<< HEAD
  const list: Array<{
    id: string,
    position: number,
  }> = JSON.parse(frame.getPluginData(DATA_KEYS[`${type}Annotations`]) || null);
=======
  const linkIdDataType = DATA_KEYS[`${nodeType}LinkId`];
  const listDataType = DATA_KEYS[`${nodeType}List`];
  const list: Array<{
    id: string,
    position: number,
  }> = JSON.parse(frameNode.getPluginData(listDataType) || null);
>>>>>>> 73227eee

  if (list) {
    const updatedList = list;
    let updatesMade = false;

    // find nodes that do not match the tracking data
    frameNodes.forEach((node) => {
      const nodeLinkData: PluginNodeLinkData = JSON.parse(
        node.getPluginData(DATA_KEYS[`${type}LinkId`]) || null,
      );
      if (nodeLinkData && nodeLinkData.role === 'node') {
        const filterIndex = 0;
        const matchingData = trackingData.filter(
          data => (data.linkId === nodeLinkData.id),
        )[filterIndex];
        if (
          matchingData
          && (matchingData.id !== node.id || matchingData.topFrameId !== frame.id)
        ) {
          // final check; make sure node that corresponds to the annotation does not
          // actually exist within the current top frame.
          const existingNode: SceneNode = frame.findOne(
            frameChild => frameChild.id === matchingData.id,
          );
          if (!existingNode) {
            // all checks pass; delete the annotation node
            annotationNodesToRemove.push(matchingData.linkId);
            // updatesMade = true;

            // find the index of a pre-existing `id` match on the array
            const itemIndex: number = updatedList.findIndex(
              foundItem => (foundItem.id === matchingData.id),
            );

            // if a match exists, update the id
            if (itemIndex > -1) {
              updatedList[itemIndex].id = node.id;
            }
          }
        }
      }
    });

    // find annotation nodes that match the nodes to be removed and remove them
    frameNodes.forEach((node) => {
      // need to re-check for a node's existence since we are deleting as we go
      const activeNode: BaseNode = figma.getNodeById(node.id);
      if (activeNode) {
        const nodeLinkData: PluginNodeLinkData = JSON.parse(
          activeNode.getPluginData(DATA_KEYS[`${type}LinkId`]) || null,
        );
        if (nodeLinkData && nodeLinkData.role === 'annotation') {
          if (annotationNodesToRemove.includes(nodeLinkData.id)) {
            // remove annotation
            activeNode.remove();

            // set flag
            updatesMade = true;
          }
        }
      }
    });

    // if updates were made, we need reset the stop list and re-paint annotations
    if (updatesMade) {
      // re-assign stop with Identifier
      const nodesToReannotate: Array<string> = [];
      updatedList.forEach((listEntry) => {
        // flag node for repainting
        if (!nodesToReannotate.includes(listEntry.id)) {
          nodesToReannotate.push(listEntry.id);
        }
      });

      // reset the list
      frame.setPluginData(
        DATA_KEYS[`${type}List`],
        JSON.stringify([]),
      );

      // iterate nodes to re-assign and re-paint
      nodesToReannotate.forEach((nodeId: string) => {
        // need to re-check for a node's existence since we are deleting as we go
        const nodeToReassign: BaseNode = figma.getNodeById(nodeId);
        if (nodeToReassign) {
          // set up Identifier instance for the node
          const identifier = new Identifier({
            for: nodeToReassign,
            data: page,
            isMercadoMode,
            messenger,
          });

          // get/set the stop info
          const identifierResult = identifier.getSetStop(type);
          messenger.handleResult(identifierResult, true);

          if (identifierResult.status === 'success') {
            // set up Painter instance for the node
            const painter = new Painter({
              for: nodeToReassign,
              in: page,
              isMercadoMode,
            });

            // re-draw the annotation
            const painterResult = painter.addStop(type);
            messenger.handleResult(painterResult, true);
          }
        }
      });
    }
  }

  return null;
};

/**
 * @description Checks tracking data against the provided frameNode. If any annotations
 * are missing, they are re-painted. If any links are broken/invalidated, annotations are removed.
 *
 * @kind function
 * @name refreshAnnotations
 *
<<<<<<< HEAD
 * @param {Array} type The type of stop we're refreshing annotations for.
 * @param {Array} options Supporting details of the page, link data, and result handling.
=======
 * @param {string} nodeType The type of annotation to repair (`keystop` or `label`).
 * @param {Object} options Includes `trackingData`: the page-level node tracking data;
 * `page`: the Figma PageNode; `messenger`: an initialized instance of the Messenger class for
 * logging; and `isMercadoMode`: designates whether “Mercado” rules apply.
>>>>>>> 73227eee
 *
 * @returns {null}
 */
const refreshAnnotations = (
  type: PluginStopType,
  options: {
    isMercadoMode: boolean,
    trackingData: Array<PluginNodeTrackingData>,
    messenger: any,
    page: PageNode,
  },
): void => {
  const {
    isMercadoMode,
    trackingData,
    messenger,
    page,
  } = options;

  // set data keys
  const annotationsDataType = DATA_KEYS[`${type}Annotations`];
  const listDataType = DATA_KEYS[`${type}List`];


  // removes a node, if it exists
  const removeNode = (nodeId: string) => {
    const nodeToRemove: BaseNode = figma.getNodeById(nodeId);
    if (nodeToRemove) {
      nodeToRemove.remove();
    }
  };

  // full cleanup; removes annotation + tracking data + resets topFrame list
  const fullCleanup = (
    trackingEntry: PluginNodeTrackingData,
    initialTrackingData: Array<PluginNodeTrackingData>,
  ): {
    newTrackingData: Array<PluginNodeTrackingData>,
    newNodesToRepaint: Array<string>,
  } => {
    const newNodesToRepaint: Array<string> = [];

    // remove annotation node
    removeNode(trackingEntry.annotationId);

    // --- remove from tracking data
    let newTrackingData = initialTrackingData;
    newTrackingData = updateArray(newTrackingData, trackingEntry, 'id', 'remove');

    // --- re-order (and potentially re-paint) annotations on the original top frame
    // remove from topFrame list + trigger re-paint
    const topFrameNode: FrameNode = figma.getNodeById(trackingEntry.topFrameId) as FrameNode;
    const filterIndex: 0 = 0;
    if (topFrameNode) {
      // get top frame stop list
      const list = JSON.parse(topFrameNode.getPluginData(listDataType) || null);

      if (list) {
        // get current position
        let positionToRemove: number = 1;
        const entryToRemove = list.filter(
          listEntry => listEntry.id === trackingEntry.id,
        )[filterIndex];
        if (entryToRemove) {
          positionToRemove = entryToRemove.position;
        }

        // remove item
        let newList = list;
        newList = updateArray(newList, trackingEntry, 'id', 'remove');

        // renumber list
        newList.forEach((listEntry) => {
          if (listEntry.position > positionToRemove) {
            const updatedEntry = listEntry;
            updatedEntry.position -= 1;
            newList = updateArray(newList, updatedEntry, 'id', 'update');

            // set up Identifier instance for the node
            const nodeToUpdate: BaseNode = figma.getNodeById(listEntry.id);
            if (nodeToUpdate) {
              const identifier = new Identifier({
                for: nodeToUpdate,
                data: page,
                isMercadoMode,
                messenger,
              });

              // get/set the stop info
              const identifierResult = identifier.getSetStop(type, updatedEntry.position);
              messenger.handleResult(identifierResult, true);

              if (identifierResult.status === 'success') {
                // flag node for repainting
                if (!newNodesToRepaint.includes(updatedEntry.id)) {
                  newNodesToRepaint.push(updatedEntry.id);
                }

                // remove existing annotation node
                const annotationToRemoveEntry = newTrackingData.filter(
                  currentTrackingEntry => currentTrackingEntry.id === updatedEntry.id,
                )[filterIndex];
                if (annotationToRemoveEntry) {
                  removeNode(annotationToRemoveEntry.annotationId);
                }
              }
            }
          }
        });

        // set new stop list
        topFrameNode.setPluginData(
          listDataType,
          JSON.stringify(newList),
        );
      }
    }

    const results = {
      newTrackingData,
      newNodesToRepaint,
    };

    return results;
  };

  let updatedTrackingData: Array<PluginNodeTrackingData> = trackingData;
  const nodesToRepaint: Array<string> = [];
  trackingData.forEach((trackingEntry) => {
    const node: BaseNode = figma.getNodeById(trackingEntry.id);

    // ----- check if main node still exists
    if (node) {
      const topFrame: FrameNode = findTopFrame(node);

      // ----- check if topFrame is still the same
      if (topFrame && topFrame.id === trackingEntry.topFrameId) {
        // grab the position from crawler
        const crawler = new Crawler({ for: [node] });
        const positionResult = crawler.position();
        const relativePosition = positionResult.payload;

        // group and position the base annotation elements
        const currentNodePosition: PluginNodePosition = {
          frameWidth: topFrame.width,
          frameHeight: topFrame.height,
          width: relativePosition.width,
          height: relativePosition.height,
          x: relativePosition.x,
          y: relativePosition.y,
        };

        // ----- check if position has changed
        if (deepCompare(currentNodePosition, trackingEntry.nodePosition)) {
          // ---- something about position is different; repaint
          // remove annotation node
          removeNode(trackingEntry.annotationId);

          // queue for repaint
          if (!nodesToRepaint.includes(node.id)) {
            nodesToRepaint.push(node.id);
          }
        } else {
          const annotationNode: BaseNode = figma.getNodeById(trackingEntry.annotationId);

          // ----- check if annotation node is still there
          if (!annotationNode) {
            // ----- annotation is missing; repaint
            if (!nodesToRepaint.includes(node.id)) {
              nodesToRepaint.push(node.id);
            }
          }
        }
      } else {
        // ----- top frame has changed; remove annotation + re-order and re-paint remaining nodes
        //   --- add annotation within new top frame, if applicable

        // --- clean up and re-paint existing top frame
        const cleanupResults = fullCleanup(
          trackingEntry,
          updatedTrackingData,
        );

        updatedTrackingData = cleanupResults.newTrackingData;
        cleanupResults.newNodesToRepaint.forEach((nodeId) => {
          if (!nodesToRepaint.includes(nodeId)) {
            nodesToRepaint.push(nodeId);
          }
        });

        // --- add the moved annotation to the new top frame
        const identifier = new Identifier({
          for: node,
          data: page,
          isMercadoMode,
          messenger,
        });

        // get/set the stop info
        const identifierResult = identifier.getSetStop(type);

        if (identifierResult.status === 'success') {
          // flag node for repainting
          if (!nodesToRepaint.includes(node.id)) {
            nodesToRepaint.push(node.id);
          }
        } else if (!nodesToRepaint.includes(node.id)) {
          nodesToRepaint.push(node.id);
        }
      }
    } else {
      // ----- node is missing; remove annotation + re-order and re-paint remaining nodes

      // --- clean up and re-paint existing top frame
      const cleanupResults = fullCleanup(
        trackingEntry,
        updatedTrackingData,
      );

      updatedTrackingData = cleanupResults.newTrackingData;
      cleanupResults.newNodesToRepaint.forEach((nodeId) => {
        if (!nodesToRepaint.includes(nodeId)) {
          nodesToRepaint.push(nodeId);
        }
      });
    }
  });

  // update the tracking data
  page.setPluginData(
    annotationsDataType,
    JSON.stringify(updatedTrackingData),
  );

  // ----- repaint queued nodes
  nodesToRepaint.forEach((nodeId) => {
    const nodeToRepaint: BaseNode = figma.getNodeById(nodeId);

    if (nodeToRepaint) {
      // set up Painter instance for the node
      const painter = new Painter({
        for: nodeToRepaint,
        in: page,
        isMercadoMode,
      });

      // re-draw the annotation
      const painterResult = painter.addStop(type);
      messenger.handleResult(painterResult, true);

      if (painterResult.status === 'error') {
        // we need to track nodes that previously had annotations;
        // re-add them if they’re currently placed off-artboard on the page
        const topFrame: FrameNode = findTopFrame(nodeToRepaint);
        if (
          (!topFrame && nodeToRepaint.parent.type === 'PAGE')
          || (topFrame && topFrame.parent.type === 'PAGE')
        ) {
          // `findTopFrame` returns self if the parent is the page
          // set up new tracking data node entry
          const nodeToTrack: SceneNode = nodeToRepaint as SceneNode;
          const currentNodePosition: PluginNodePosition = {
            frameWidth: null,
            frameHeight: null,
            width: nodeToTrack.width,
            height: nodeToTrack.height,
            x: nodeToTrack.x,
            y: nodeToTrack.y,
          };
          const freshTrackingEntry: PluginNodeTrackingData = {
            annotationId: null,
            id: nodeToTrack.id,
            linkId: null,
            topFrameId: nodeToRepaint.parent.id,
            nodePosition: currentNodePosition,
          };

          // grab latest tracking data for the page; add the entry to the array
          const freshTrackingData: Array<PluginNodeTrackingData> = JSON.parse(
            page.getPluginData(annotationsDataType) || '[]',
          );
          let newFreshTrackingData: Array<PluginNodeTrackingData> = freshTrackingData;
          newFreshTrackingData = updateArray(newFreshTrackingData, freshTrackingEntry, 'id', 'add');

          // update the tracking data
          page.setPluginData(
            annotationsDataType,
            JSON.stringify(newFreshTrackingData),
          );
        }
      }
    }
  });

  return null;
};

/**
 * @description Compares current tracking data for Keystop and Label nodes against the nodes
 * themselves. If the nodes have changed size/position, we update the node’s corresponding
 * annotation. If the node has not changed, but its annotation is missing, we re-paint it.
 *
 * @kind function
 * @name diffChanges
 *
 * @param {string} type The type of annotations to diff. Currently: `keystop` or `label`.
 * @param {Object} options An options bundle that contains the current `selection`, current `page`,
 * an initiated `messenger`, and the `isMercadoMode` boolean.
 *
 * @returns {null}
 */
const diffChanges = (
  type: PluginStopType,
  options: {
    isMercadoMode: boolean,
    messenger: any,
    page: PageNode,
    selection: Array<any>,
  },
) => {
  const {
    isMercadoMode,
    messenger,
    page,
    selection,
  } = options;

  // grab tracking data for the page (currently Keystops/Labels)
  const annotationsDataType = DATA_KEYS[`${type}Annotations`];
  const trackingData: Array<PluginNodeTrackingData> = JSON.parse(
    page.getPluginData(annotationsDataType) || '[]',
  );

  // re-draw broken/moved annotations and clean up orphaned (currently only Keystops)
  const refreshOptions = {
    trackingData,
    page,
    messenger,
    isMercadoMode,
  };
  refreshAnnotations(type, refreshOptions);

  // iterate through each node in a selection
  const selectedNodes: Array<SceneNode> = selection;
  // determine topFrames involved in the current selection
  const crawlerForSelected = new Crawler({ for: selectedNodes });
  const topFrameNodes: Array<FrameNode> = crawlerForSelected.topFrames();

  // look for nodes/annotations that no longer match their topFrame and repair
  // (this happens when copying a top-frame)
  topFrameNodes.forEach((topFrame: FrameNode) => {
    const repairOptions = {
      messenger,
      isMercadoMode,
      page,
      frame: topFrame,
      trackingData,
    };
    repairBrokenLinks(type, repairOptions);
  });

  return null;
};

<<<<<<< HEAD
/** WIP
 * @description Takes a node and locates its current stop data (position and keys), if
 * it exists. The data is located through the node’s top-level frame. Returns an object
=======
/**
 * @description Takes a frame node and uses its list data to create an array of nodes that
 * currently have Keystop Annotations. The `trackingData` is used in case the list is stale
 * and we need to clean up annotations that no longer exist.
 *
 * @kind function
 * @name getStopNodes
 *
 * @param {string} nodeType The type of annotation to repair (`keystop` or `label`).
 * @param {Object} options Includes `frameNode`: the top-level frame node we want to locate
 * stops within; `resetData`: set to true if we know annotations are being re-painted and
 * the top-level frame node’s list data should be cleared out.
 *
 * @returns {Array} An array of nodes (SceneNode) with Keystop Annotations.
 */
const getStopNodes = (
  nodeType: 'keystop' | 'label' = 'keystop',
  options: {
    frameNode: FrameNode,
    resetData: boolean,
  },
): Array<SceneNode> => {
  const {
    frameNode,
    resetData,
  } = options;
  const nodes: Array<SceneNode> = [];
  const listDataType = DATA_KEYS[`${nodeType}List`];

  // grab (or initialize) keystop list for the top frame
  const listData = JSON.parse(frameNode.getPluginData(listDataType) || null);
  let list: Array<{
    id: string,
    position: number,
  }> = [];
  if (listData) {
    list = listData;
  }

  if (list.length > 0) {
    list.forEach((item) => {
      const nodeToAdd: SceneNode = frameNode.findOne(node => node.id === item.id);

      if (nodeToAdd) {
        nodes.push(nodeToAdd);
      }
    });
  }

  // reset the top frame list – list should be reset when annotations are re-painted
  if (resetData) {
    frameNode.setPluginData(
      listDataType,
      JSON.stringify([]),
    );
  }

  return nodes;
};

/**
 * @description Takes a node and locates its current stop data (position, keys, labels, etc.),
 * if it exists. The data is located through the node’s top-level frame. Returns an object
>>>>>>> 73227eee
 * formatted to pass along to the UI.
 *
 * @kind function
 * @name getStopData
 *
<<<<<<< HEAD
 * @param {string} type Indicates whether the stop nodes are keystops or labels.
=======
 * @param {string} nodeType The type of annotation to repair (`keystop` or `label`).
>>>>>>> 73227eee
 * @param {Object} node A SceneNode to check for Keystop data.
 *
 * @returns {Object} An object formatted for the UI including `hasStop`, a boolean indicating
 * the presence of a keystop, the current position if the stop exists, and any keys (as an array),
 * if they exist or labels (if they exist).
 */
const getStopData = (
  type: PluginStopType,
  node: SceneNode,
): {
  hasStop: boolean,
  keys?: Array<PluginKeystopKeys>,
  labels?: PluginAriaLabels,
  position: number,
  role?: string,
} => {
  // set up keystop blank
  const nodePositionData: {
    hasStop: boolean,
    keys?: Array<PluginKeystopKeys>,
    labels?: PluginAriaLabels,
    position: number,
    role?: string,
  } = {
    hasStop: false,
    keys: null,
    labels: null,
    position: null,
    role: null,
  };

  // find data for selected node
  const nodeDataType = DATA_KEYS[`${type}NodeData`];
  const nodeData = JSON.parse(node.getPluginData(nodeDataType) || null);
  // set keys
  if (nodeData?.keys) {
    const { keys } = nodeData;
    nodePositionData.keys = keys;
  }

  // set role
  if (nodeData?.role) {
    const { role } = nodeData;
    nodePositionData.role = role;
  }

  // set labels
  if (nodeData?.labels) {
    const { labels } = nodeData;
    nodePositionData.labels = labels;
  }

  // find top frame for selected node
  const crawler = new Crawler({ for: [node] });
  const topFrame = crawler.topFrame();
  if (topFrame) {
    // read keystop list data from top frame
    const itemIndex = 0;
    const stopList = JSON.parse(topFrame.getPluginData(DATA_KEYS[`${type}List`]) || null);

    if (stopList) {
      const stopItem = stopList.filter(item => item.id === node.id)[itemIndex];
      if (stopItem) {
        nodePositionData.hasStop = true;
        nodePositionData.position = stopItem.position;
      }
    }
  }

  return nodePositionData;
};

/**
 * @description Retrieves the current options saved to `clientStorage`. If none exist,
 * defaults are set.
 *
 * @kind function
 * @name getOptions
 *
 * @returns {Object} Returns the options (currently `currentView` and `isMercadoMode`.
 */
const getOptions = async (): Promise<PluginOptions> => {
  // set default options
  let options: PluginOptions = {
    currentView: 'general',
    isMercadoMode: false,
    isInfo: false,
  };

  // retrieve last used, and use if they exist
  const lastUsedOptions: PluginOptions = await figma.clientStorage.getAsync(DATA_KEYS.options);
  if (lastUsedOptions !== undefined) {
    options = lastUsedOptions;
  }

  // check for defaults
  const {
    currentView,
    isMercadoMode,
  }: {
    currentView: PluginViewTypes,
    isMercadoMode: boolean,
  } = options;

  if ((currentView === undefined) || (currentView === null)) {
    options.currentView = 'general';
  }

  if (isMercadoMode === undefined) {
    options.isMercadoMode = false;
  }

  return options;
};

/**
 * @description Invokes Figma’s `setRelaunchData` on the passed node and sets up
 * relaunch buttons. The buttons in-use are also saved/tracked on the node’s data.
 *
 * @kind function
 * @name setRelaunchCommands
 *
 * @param {Object} node The node (`BaseNode`) to use with `setRelaunchData`.
 * @param {string} command The possible commands to pass along. These commands must match
 * what is available in the manfiest.json file under “relaunchButtons”.
 *
 * @returns {null}
 */
const setRelaunchCommands = (
  node: BaseNode,
  command: 'annotate' | 'annotate-custom' | 'measure',
): void => {
  const commandBundle = [];

  // check for existing buttons (saved to plugin data because we cannot read them from
  // Figma directly) and add them to the temporary bundle array
  const existingRelaunchButtons = JSON.parse(node.getPluginData(DATA_KEYS.relaunch) || null);
  if (existingRelaunchButtons && existingRelaunchButtons.length > 0) {
    existingRelaunchButtons.forEach((existingCommand) => {
      commandBundle.push(existingCommand);
    });
  }

  // if the current `command` is new, add it to the bundle array
  if (!commandBundle.includes(command)) {
    commandBundle.push(command);
  }

  // set up the button commands object that Figma expects.
  // add commands from the command bundle to it
  const buttonBundle: {} = {};
  commandBundle.forEach((bundledCommand) => {
    buttonBundle[bundledCommand] = '';
  });

  // pass the button commands object to Figma's relaunch button helper
  node.setRelaunchData(buttonBundle);

  // add “Annotate” to top frame
  const topFrameNode = findTopFrame(node);
  if (topFrameNode) {
    topFrameNode.setRelaunchData({
      annotate: '',
    });
  }

  // add “Open Specter” to page
  figma.currentPage.parent.setRelaunchData({
    tools: '',
  });

  // save the current command bundle array to the node for future use
  node.setPluginData(DATA_KEYS.relaunch, JSON.stringify(commandBundle));

  return null;
};

/**
 * @description A class to handle core app logic and dispatch work to other classes.
 *
 * @class
 * @name App
 *
 * @constructor
 *
 * @property isMercadoMode A feature-flag (`isMercadoMode`) used to expose features specific to
 * the Mercado Design Library.
 * @property shouldTerminate A boolean that tells us whether or not the GUI should remain open
 * at the end of the plugin’s current task.
 * @property terminatePlugin A function to shut down the plugin and close the GUI.
 */
export default class App {
  isMercadoMode: boolean;
  shouldTerminate: boolean;
  terminatePlugin: Function;

  constructor({
    isMercadoMode,
    shouldTerminate,
    terminatePlugin,
  }) {
    this.isMercadoMode = isMercadoMode;
    this.shouldTerminate = shouldTerminate;
    this.terminatePlugin = terminatePlugin;
  }

  /**
   * @description Resets the plugin GUI back to the original state or closes it entirely,
   * terminating the plugin.
   *
   * @kind function
   * @name closeOrReset
   *
   * @returns {null}
   */
  closeOrReset() {
    if (this.shouldTerminate) {
      return this.terminatePlugin();
    }

    return null;
  }

  /**
   * @description Matches corner radius of a node (or inner-child node) with a matrix
   * of tokens from Mercado that represent the corner radii. An annotation is drawn
   * with the matching token.
   *
   * @kind function
   * @name annotateCorners
   *
   * @returns {null} Shows a Toast in the UI if nothing is selected.
   */
  annotateCorners() {
    const {
      messenger,
      page,
      selection,
    } = assemble(figma);
    // need one or two selected nodes
    if (selection === null || selection.length === 0) {
      messenger.log(`Annotate corners: ${selection.length} node(s) selected`);
      return messenger.toast('At least one layer must be selected');
    }

    // set up selection array
    const crawler = new Crawler({ for: selection });
    const flattenedNodes = crawler.all();

    // combine direct selection with flattened selection
    // (gives us both Frames and inner content)
    const combinedNodesArray = selection.concat(flattenedNodes);

    // ensure no nodes are repeated
    const nodes = [...new Set(combinedNodesArray)];

    // set initial flag
    let applicableNodes = false;

    // iterate direct selection and annotate corners
    nodes.forEach((node: SceneNode) => {
      // check that the node is the correct type
      if (
        (node.type === 'FRAME')
        || (node.type === 'RECTANGLE')
      ) {
        const shapeNode = node as FrameNode | RectangleNode;

        // check that the node has a single value for `cornerRadius`
        if (
          (shapeNode.topLeftRadius > 0)
          && (shapeNode.topRightRadius > 0)
          && (shapeNode.bottomLeftRadius > 0)
          && (shapeNode.bottomRightRadius > 0)
        ) {
          // set up Identifier instance for the node
          const nodeToAnnotate = new Identifier({
            for: node,
            data: page,
            isMercadoMode: this.isMercadoMode,
            messenger,
          });

          // set up Painter instance for the node
          const painter = new Painter({
            for: node,
            in: page,
            isMercadoMode: this.isMercadoMode,
          });

          // retrieve corner token and set to node
          const getCornerTokenResult = nodeToAnnotate.getCornerToken();
          messenger.handleResult(getCornerTokenResult);

          if (getCornerTokenResult.status === 'success') {
            // add the annotation
            const paintResult = painter.addAnnotation();
            if (paintResult) {
              messenger.handleResult(paintResult);
            }
          }

          // set selection feedback flag
          applicableNodes = true;
        }
      }
    });

    if (!applicableNodes) {
      messenger.log('Annotate corners: No nodes have matching corners');
      return messenger.toast('At least one layer with matching corners must be selected');
    }

    return this.closeOrReset();
  }

  /**
<<<<<<< HEAD
   * @description Annotates supplies or selected design node(s) in a Figma file.
=======
   * @description Annotates a selected node or multiple nodes in a Figma file with
   * focus order keystop annotations or Aria label annotations.
>>>>>>> 73227eee
   *
   * @kind function
   * @name annotateStops
   *
<<<<<<< HEAD
   * @param {string} Type The type of annotations we want to apply to the selection.
   * @param {Array} suppliedNodes If present, this array of nodes will override the
   * nodes found in current selection.  Gives us the option to use this beyond the Figma
   * selection.
=======
   * @param {string} nodeType The type of annotation to repair (`keystop` or `label`).
   * @param {Array} suppliedSelection If present, this array of nodes will override the
   * nodes found in current selection.
>>>>>>> 73227eee
   *
   * @returns {null} Shows a Toast in the UI if nothing is selected.
   */

  async annotateStops(
    type: PluginStopType,
    suppliedNodes?: Array<SceneNode>,
  ) {
    const {
      messenger,
      page,
      selection,
    } = assemble(figma);

    // need a selected node to annotate it
    if (!selection?.length && !suppliedNodes?.length) {
      messenger.log(`Annotate ${type}: nothing selected`);
      return messenger.toast('A layer must be supplied');
    }

    // get list of nodes in order (already annotated, has Stapler data, selected)
    const nodesToAnnotate: Array<SceneNode> = getOrderedStopNodes(selection, suppliedNodes, type);

    // grab tracking data for the page
    const trackingData: Array<PluginNodeTrackingData> = JSON.parse(
      page.getPluginData(DATA_KEYS[`${type}Annotations`]) || '[]',
    );

    // re-paint the annotations
    nodesToAnnotate.forEach((node: SceneNode) => {
      // remove existing annotation
      cleanUpAnnotations(trackingData, [node.id]);

      // set up Identifier instance for the node
      const identifier = new Identifier({
        for: node,
        data: page,
        isMercadoMode: this.isMercadoMode,
        messenger,
      });

      // set up Painter instance for the node
      const painter = new Painter({
        for: node,
        in: page,
        isMercadoMode: this.isMercadoMode,
      });

      // set up function to draw annotations
      const drawAnnotation = (hasText: boolean) => {
        // draw the annotation (if the text exists)
        let paintResult = null;
        if (hasText) {
          paintResult = painter.addStop(type);
        }

        // read the response from Painter; if it was unsuccessful, log and display the error
        if (paintResult) {
          messenger.handleResult(paintResult);
          if (paintResult.status === 'error') {
            return null;
          }
        }
        return null;
      };

      // get/set the stop info
      const identifierResult = identifier.getSetStop(type);

      // read the response from Identifier; if it was unsuccessful, log and display the error
      if (identifierResult) {
        messenger.handleResult(identifierResult);
        if (identifierResult.status === 'error') {
          return null;
        }
      }

      drawAnnotation(true);
      return null;
    });

    if (this.shouldTerminate) {
      this.closeOrReset();
    } else {
      App.refreshGUI();
    }
    return null;
  }

  /**
   * @description Identifies and annotates a selected node or multiple nodes in a Figma file.
   *
   * @kind function
   * @name annotateNode
   *
   * @returns {null} Shows a Toast in the UI if nothing is selected.
   */
  annotateNode() {
    const {
      messenger,
      page,
      selection,
    } = assemble(figma);

    let shouldTerminateLocal = this.shouldTerminate;

    // need a selected node to annotate it
    if (selection === null || selection.length === 0) {
      messenger.log('Annotate node: nothing selected');
      return messenger.toast('A layer must be selected');
    }

    // iterate through each node in a selection
    const nodes = new Crawler({ for: selection }).all();
    const multipleNodes = (nodes.length > 1);

    nodes.forEach((node: BaseNode) => {
      // set up Identifier instance for the node
      const nodeToAnnotate = new Identifier({
        for: node,
        data: page,
        isMercadoMode: this.isMercadoMode,
        messenger,
      });

      // set up Painter instance for the node
      const painter = new Painter({
        for: node,
        in: page,
        isMercadoMode: this.isMercadoMode,
      });

      // set up function to draw annotations
      const drawAnnotation = (hasText: boolean) => {
        // draw the annotation (if the text exists)
        let paintResult = null;
        if (hasText) {
          paintResult = painter.addAnnotation();
        }

        // read the response from Painter; if it was unsuccessful, log and display the error
        if (paintResult && (paintResult.status === 'error')) {
          return messenger.handleResult(paintResult);
        }

        return null;
      };

      // ---------- determine the annotation text
      let hasText = false;

      // check first for custom text
      const hasCustomTextResult = nodeToAnnotate.hasCustomText();

      if (hasCustomTextResult.status === 'error') {
        // find the name from a design library component, effect, or style
        const getLibraryNameResult = nodeToAnnotate.getLibraryName();
        messenger.handleResult(getLibraryNameResult);

        if (getLibraryNameResult.status === 'error') {
          if (!multipleNodes) {
            // show the GUI if we are annotating a single custom node
            if (shouldTerminateLocal) {
              shouldTerminateLocal = false;
              App.showGUI(messenger);
            }

            // present the option to set custom text
            const setText = (callback: Function) => nodeToAnnotate.setText(callback);
            const handleSetTextResult = (setTextResult: {
              status: 'error' | 'success',
              messages: {
                toast: string,
                log: string,
              },
            }) => {
              messenger.handleResult(setTextResult);

              if (setTextResult.status === 'success') {
                hasText = true;
              }

              // draw the annotation
              drawAnnotation(hasText);

              // close the GUI if it started closed
              if (this.shouldTerminate && !shouldTerminateLocal) {
                this.closeOrReset();
              }
            };

            // set the custom text
            setText(handleSetTextResult);
          }
        } else {
          hasText = true;

          // draw the annotation
          drawAnnotation(hasText);
        }
      } else {
        hasText = true;

        // draw the annotation
        drawAnnotation(hasText);
      }

      setRelaunchCommands(node, 'annotate');

      return null;
    });

    if (shouldTerminateLocal) {
      this.closeOrReset();
    }
    return null;
  }

  /**
   * @description Annotates a selected node in a Figma file with user input.
   *
   * @kind function
   * @name annotateNodeCustom
   *
   * @returns {null} Shows a Toast in the UI if nothing is selected or if multiple nodes
   * are selected.
   */
  annotateNodeCustom() {
    const {
      messenger,
      page,
      selection,
    } = assemble(figma);

    // need a selected node to annotate it
    if (selection === null || selection.length === 0) {
      return messenger.toast('A layer must be selected');
    }

    // need a single selected node to annotate it
    if (selection.length > 1) {
      return messenger.toast('Only one layer may be selected');
    }

    if (this.shouldTerminate) {
      App.showGUI(messenger);
    }

    // grab the node form the selection
    const node = new Crawler({ for: selection }).first();

    // set up Identifier instance for the node
    const nodeToAnnotate = new Identifier({
      for: node,
      data: page,
      isMercadoMode: this.isMercadoMode,
      messenger,
      shouldTerminate: this.shouldTerminate,
    });

    // set up Painter instance for the node
    const painter = new Painter({
      for: node,
      in: page,
      isMercadoMode: this.isMercadoMode,
    });

    // determine the annotation text
    const setText = (callback: Function) => nodeToAnnotate.setText(callback);
    const handleSetTextResult = (setTextResult: {
      status: 'error' | 'success',
      messages: {
        toast: string,
        log: string,
      },
    }) => {
      messenger.handleResult(setTextResult);

      if (setTextResult.status === 'success') {
        // draw the annotation
        let paintResult = null;
        paintResult = painter.addAnnotation();

        // read the response from Painter; if it was unsuccessful, log and display the error
        if (paintResult && (paintResult.status === 'error')) {
          return messenger.handleResult(paintResult);
        }
      }

      return this.closeOrReset();
    };

    // set the custom text
    setText(handleSetTextResult);
    setRelaunchCommands(node, 'annotate-custom');

    return null;
  }

  /**
   * @description If two nodes are selected: annotates the selection with the
   * spacing token (“IS-X”) based on either the gap between the two nodes or, if they
   * are overlapping, the 4 directions of overlap (top, bottom, right, and left). If
   * one node is selected: annotates the height and width of the selected node
   * in “dp” (digital points) units.
   *
   * @kind function
   * @name annotateMeasurement
   *
   * @returns {null} Shows a Toast in the UI if nothing is selected or
   * if more than two nodes are selected.
   */
  annotateMeasurement() {
    const {
      messenger,
      page,
      selection,
    } = assemble(figma);
    // need one or two selected nodes
    if (selection === null || selection.length === 0 || selection.length > 2) {
      messenger.log(`Annotate measurement: ${selection.length} node(s) selected`);
      return messenger.toast('One or two layers must be selected');
    }

    // grab the gap position from the selection
    const crawler = new Crawler({ for: selection });
    const node = crawler.first();

    // set up Painter instance for the reference node
    const painter = new Painter({
      for: node,
      in: page,
      isMercadoMode: this.isMercadoMode,
    });

    // draw the spacing annotation
    // (if gap position exists or nodes are overlapped)
    let paintResult = null;
    if (selection.length === 2) {
      const gapPositionResult = crawler.gapPosition();

      // read the response from Crawler; log and display message(s)
      messenger.handleResult(gapPositionResult);
      if (gapPositionResult.status === 'success' && gapPositionResult.payload) {
        const gapPosition = gapPositionResult.payload;
        paintResult = painter.addGapMeasurement(gapPosition);
      } else {
        const overlapPositionsResult = crawler.overlapPositions();

        // read the response from Crawler; log and display message(s)
        messenger.handleResult(overlapPositionsResult);

        if (overlapPositionsResult.status === 'success' && overlapPositionsResult.payload) {
          const overlapPositions = overlapPositionsResult.payload;
          paintResult = painter.addOverlapMeasurements(overlapPositions);
        }
      }
    }

    if (selection.length === 1) {
      paintResult = painter.addDimMeasurement();
      setRelaunchCommands(node, 'measure');
    }

    // read the response from Painter; log and display message(s)
    if (paintResult) {
      messenger.handleResult(paintResult);
    }

    return this.closeOrReset();
  }

  /**
   * @description Annotates the selection with the spacing token (“IS-X”) based on either
   * the gap between the two nodes or, if they are overlapping, the 4 directions of overlap
   * (top, bottom, right, and left).
   *
   * @kind function
   * @name annotateSpacingOnly
   * @param {string} direction An optional string representing the annotation direction.
   * Valid inputs are `top`, `bottom`, `right` (default), and `left`.
   * @returns {null} Shows a Toast in the UI if nothing is selected or
   * if more than two nodes are selected.
   */
  annotateSpacingOnly(direction: 'top' | 'bottom' | 'left' | 'right' = 'right') {
    const {
      messenger,
      page,
      selection,
    } = assemble(figma);

    // need a selected node to annotate it
    if (selection === null || selection.length !== 2) {
      return messenger.toast('Two layers must be selected');
    }

    // grab the gap position from the selection
    const crawler = new Crawler({ for: selection });
    const node = crawler.first();

    // set up Painter instance for the reference node
    const painter = new Painter({
      for: node,
      in: page,
      isMercadoMode: this.isMercadoMode,
    });

    // draw the spacing annotation
    // (if gap position exists or nodes are overlapped)
    let paintResult = null;
    if (selection.length === 2) {
      const overlapPositionsResult = crawler.overlapPositions();

      // read the response from Crawler; log and display message(s)
      messenger.handleResult(overlapPositionsResult);

      if (overlapPositionsResult.status === 'success' && overlapPositionsResult.payload) {
        const overlapPositions = overlapPositionsResult.payload;
        if (overlapPositions) {
          const directions = [direction];
          paintResult = painter.addOverlapMeasurements(overlapPositions, directions);

          // read the response from Painter; log and display message(s)
          messenger.handleResult(paintResult);
        } else {
          messenger.toast('The selected layers need to overlap');
        }
      } else {
        messenger.toast('The selected layers need to overlap');
      }
    }

    return this.closeOrReset();
  }

  /**
   * @description Annotates the selection with the spacing token (“IS-X”) based on the
   * surrounding padding (top, bottom, right, and left). The selection must be a
   * node with auto-layout enabled.
   *
   * @kind function
   * @name annotateSpacingALPadding
   *
   * @returns {null} Shows a Toast in the UI if nothing is selected, if more than one node
   * is selected, or if the wrong type of node is selected.
   */
  annotateSpacingALPadding() {
    const {
      messenger,
      page,
      selection,
    } = assemble(figma);

    // need a selected node to annotate it
    if (selection === null || selection.length > 1) {
      return messenger.toast('One layer must be selected');
    }

    // grab the gap position from the selection
    const crawler = new Crawler({ for: selection });
    const node = crawler.first();

    // need a node with auto-layout to annotate it
    if (node.type !== 'FRAME' || (node.type === 'FRAME' && node.layoutMode === 'NONE')) {
      return messenger.toast('A layer with auto-layout enabled must be selected');
    }

    // set up Painter instance for the reference node
    const painter = new Painter({
      for: node,
      in: page,
      isMercadoMode: this.isMercadoMode,
    });

    // draw the spacing annotations based on auto-layout padding settings
    let paintResult = null;
    const paddingPositionsResult = crawler.paddingPositions();

    // read the response from Crawler; log and display message(s)
    messenger.handleResult(paddingPositionsResult);

    if (paddingPositionsResult.status === 'success' && paddingPositionsResult.payload) {
      const paddingPositions = paddingPositionsResult.payload;
      if (paddingPositions) {
        paintResult = painter.addOverlapMeasurements(paddingPositions);

        // read the response from Painter; log and display message(s)
        messenger.handleResult(paintResult);
      } else {
        messenger.toast('The selected layers need to overlap');
      }
    } else {
      messenger.toast('The selected layers need to overlap');
    }

    return this.closeOrReset();
  }

  /**
   * @description Draws semi-transparent “Bounding Box(es)” around any selected nodes.
   * The `type` parameter determines if a single box is drawn, incorporating all selected
   * nodes (`single`), or if a box is drawn around each individual node (`multiple`).
   *
   * @kind function
   * @name drawBoundingBoxes
   *
   * @param {string} type Use `single` for a box around the entire selection or `multiple`
   * for individual boxes around each selected node.
   *
   * @returns {null} Shows a Toast in the UI if nothing is selected.
   */
  drawBoundingBoxes(type: 'single' | 'multiple' = 'single') {
    const {
      messenger,
      page,
      selection,
    } = assemble(figma);

    // need a selected node to annotate it
    if (selection === null || selection.length === 0) {
      messenger.log('Draw bounding box: nothing selected');
      return messenger.toast('At least one layer must be selected');
    }

    const drawSingleBox = (nodes) => {
      // grab the position from the selection
      const crawler = new Crawler({ for: nodes });

      const node = crawler.first();
      const positionResult = crawler.position();

      // read the response from Crawler; log and display message(s)
      messenger.handleResult(positionResult);

      if (positionResult.status === 'success' && positionResult.payload) {
        const position = positionResult.payload;
        const painter = new Painter({
          for: node,
          in: page,
          isMercadoMode: this.isMercadoMode,
        });

        // draw the bounding box (if position exists)
        let paintResult = null;
        if (position) {
          paintResult = painter.addBoundingBox(position);
        }

        // read the response from Painter; log and display message(s)
        messenger.handleResult(paintResult);
      }
    };

    // set individual boxes for each selected node or set a single box
    // that covers all nodes in the selection
    if (type === 'multiple') {
      selection.forEach((node: SceneNode) => {
        drawSingleBox([node]); // expects an array
      });
    } else {
      drawSingleBox(selection);
    }

    return this.closeOrReset();
  }

  /**
   * @description Retrieves a node based on the supplied `id` and draws an auxilarly Key Annotation
   * based on the supplied `key`.
   *
   * @kind function
   * @name keystopAddRemoveKeys
   *
   * @param {Object} options Should include a Figma node `id` and the `key` to be added.
   * @param {boolean} removeKey Default is `false`. If set to `true`, the list of keystops will not
   * be re-painted after an update, effectively removing the annotation that corresponds to the
   * supplied `id` in `options`.
   *
   * @returns {null}
   */
  keystopAddRemoveKeys(
    options: {
      id: string,
      key: PluginKeystopKeys,
    },
    removeKey: boolean = false,
  ) {
    const { id, key } = options;
    const node: BaseNode = figma.getNodeById(id);

    if (node) {
      // retrieve the node data
      const nodeData = JSON.parse(node.getPluginData(DATA_KEYS.keystopNodeData) || null);
      if (nodeData) {
        let keys: Array<PluginKeystopKeys> = [];
        if (nodeData.keys) {
          keys = nodeData.keys;
        }

        let newKeys: Array<PluginKeystopKeys> = keys;
        keys.forEach((keyEntry, index) => {
          if (keyEntry === key) {
            if (index > -1) {
              newKeys = [
                ...newKeys.slice(0, index),
                ...newKeys.slice(index + 1),
              ];
            }
          }
        });

        if (!removeKey) {
          newKeys.push(key);
        }

        nodeData.keys = newKeys;
        node.setPluginData(
          DATA_KEYS.keystopNodeData,
          JSON.stringify(nodeData),
        );
      }

      // repaint the node
      this.annotateStops('keystop', [node as SceneNode]);
    }

    // close or refresh UI
    if (this.shouldTerminate) {
      this.closeOrReset();
    } else {
      App.refreshGUI();
    }
    return null;
  }

<<<<<<< HEAD
  /** WIP
   * @description Retrieves a node based on the supplied `id` and draws a corresponding annotation.
=======
  /**
   * @description Retrieves a node based on the supplied `id` and updates the `role` or text
   * `labels` based on input from the UI.
   * Note: the legend portion of Labels is currentl WIP, so repainting is disabled.
>>>>>>> 73227eee
   *
   * @kind function
   * @name labelsSetData
   *
<<<<<<< HEAD
   * @param {string} key The property key to be updated.
   * @param {Object} options Should include a Figma node `id` and the `role` to be set.
=======
   * @param {string} key The type of data to set (`role` or `labels`). Used as a `key` on
   * the `nodeData` object.
   * @param {Object} options Should include a Figma node `id` and optionally the `role`
   * or `labels` to be updated.
>>>>>>> 73227eee
   *
   * @returns {null}
   */
  labelsSetData(
    key: 'role' | 'labels',
    options: {
      id: string,
      labels?: PluginAriaLabels,
      role?: PluginLabelRoles,
    },
  ) {
    const { id } = options;
    const node: BaseNode = figma.getNodeById(id);

    if (node) {
      // retrieve the node data
      const nodeData = JSON.parse(node.getPluginData(DATA_KEYS.labelNodeData) || null);
      if (nodeData) {
        nodeData[key] = options[key];
        node.setPluginData(
          DATA_KEYS.labelNodeData,
          JSON.stringify(nodeData),
        );
      }

      // repaint the node
      // tktk: will uncomment the below when legend stuff is implemented
      // this.annotateLabel([node as SceneNode]);
    }

    // close or refresh UI
    if (this.shouldTerminate) {
      this.closeOrReset();
    } else {
      App.refreshGUI();
    }
    return null;
  }

   /**
   * @description Retrieves a node based on the supplied `id` and uses the `position` to update
   * the node’s stop annotation. Any annotations in the top frame with new numbers are
   * re-painted.
   *
   * @kind function
   * @name updateStopAnnotation
   *
   * @param {string} type The type of stop data we are updating.
   * @param {string} id The Figma ID of the node containing the stop we are updating.
   * @param {Object} position The position of the node containing the stop we are updating.
   *
   * @returns {null}
   */
  async updateStopAnnotation(
    type: PluginStopType,
    id: string,
    position: string,
  ) {
    const { messenger } = assemble(figma);

    console.log(id, position);

    // set data type
    const listDataType = DATA_KEYS[`${type}List`];

    // force the new position into a positive integer
    let newPosition: number = parseInt(position, 10);

    if (!id || !newPosition) {
      messenger.log(`Cannot update ${type}; missing node ID or new position`, 'error');
    }

    const nodesToRepaint: Array<SceneNode> = [];
    let nodes: Array<BaseNode> = [];
    const node: BaseNode = figma.getNodeById(id);
    if (node) {
      nodes = [node];
    }

    // determine topFrames involved in the current selection
    const crawler = new Crawler({ for: nodes });
    const topFrameNodes: Array<FrameNode> = crawler.topFrames();

    // iterate topFrames and remove annotation(s) that match node(s)
    topFrameNodes.forEach((frameNode: FrameNode) => {
      // read stop list data from top frame
      const stopList: Array<{
        id: string,
        position: number,
      }> = JSON.parse(frameNode.getPluginData(listDataType) || null);

      // remove item(s) from the stop list
      let newStopList = [];
      if (stopList) {
        // number items
        const numberItems = stopList.length;

        // validate and adjust based on actual number of items
        if (newPosition > numberItems) {
          newPosition = numberItems;
        }

        // find the old position
        const index = 0;
        const selectedItem = stopList.filter(stopItem => stopItem.id === id)[index];
        const oldPosition = selectedItem.position;

        // compare new/old positions and, if applicable, set up the new list
        if (newPosition === oldPosition) {
          // do nothing if the positions match
          newStopList = stopList;
        } else {
          const setPosition = (currentPosition: number, itemId: string): number => {
            // the selected node always gets the new position
            if (itemId === id) {
              return newPosition;
            }

            // how we manipulate the new position is based on relationship to the
            // _selected_ node’s old position:
            //
            // nodes higher in the list relative to the old position may need to be moved lower;
            // nodes lower in the list relative to the old position may need to be moved higher.
            if (currentPosition > oldPosition) {
              // when current position is less than the _new_ position, subtract 1
              if (currentPosition <= newPosition) {
                return (currentPosition - 1);
              }
            } else if (currentPosition >= newPosition) {
              // when current position is greater than the _new_ position, add 1
              return (currentPosition + 1);
            }
            return currentPosition;
          };

          // build the new list
          stopList.forEach((stopItem) => {
            // stub in new entry based on old values
            const newItemEntry = {
              id: stopItem.id,
              position: setPosition(stopItem.position, stopItem.id),
            };

            newStopList.push(newItemEntry);
          });
        }
      }

      // sort the new list by position
      const sortByPosition = (stopItemA, stopItemB) => {
        const aPosition = stopItemA.position;
        const bPosition = stopItemB.position;
        if (aPosition < bPosition) {
          return -1;
        }
        if (aPosition > bPosition) {
          return 1;
        }
        return 0;
      };
      newStopList = newStopList.sort(sortByPosition);

      // commit the new stop list
      frameNode.setPluginData(
        listDataType,
        JSON.stringify(newStopList),
      );

      // use the new, sorted list to select the original nodes in figma
      newStopList.forEach((stopItem) => {
        const itemNode: BaseNode = figma.getNodeById(stopItem.id);
        if (itemNode) {
          nodesToRepaint.push(itemNode as SceneNode);
        }
      });
    });

    // repaint affected nodes
    this.annotateStops(type, nodesToRepaint);

    // close or refresh UI
    if (this.shouldTerminate) {
      this.closeOrReset();
    } else {
      App.refreshGUI();
    }
    return null;
  }

  /**
   * @description Triggers a UI refresh with the current selection. In the case of the
   * `a11y-keyboard` view context, the necessary data is collected and an object is passed
   * over to the UI thread.
   *
   * @kind function
   * @name refreshGUI
   *
   * @returns {null}
   */
  static async refreshGUI() {
    const {
      messenger,
      page,
      selection,
    } = assemble(figma);

    // retrieve existing options
    const options: PluginOptions = await getOptions();
    const {
      currentView,
      isInfo,
      isMercadoMode,
    } = options;

    // calculate UI size, based on view type and selection
    let { width } = GUI_SETTINGS.default;
    let { height } = GUI_SETTINGS.default;
    switch (currentView) {
      case 'general': {
        if (isMercadoMode) {
          width = GUI_SETTINGS.mercadoDefault.width;
          height = GUI_SETTINGS.mercadoDefault.height;
        }
        break;
      }
      case 'a11y-headings':
      case 'a11y-keyboard':
      case 'a11y-labels':
        width = GUI_SETTINGS.accessibilityDefault.width;
        height = GUI_SETTINGS.accessibilityDefault.height;
        break;
      default:
        return null;
    }

    // ---------- track and re-draw annotations for nodes that have moved/changed/damaged
    // currently we only track/repair for Labels and Keystops
    const diffChangesFor: Array<'keystop' | 'label'> = ['keystop', 'label'];
    const diffChangesOptions = {
      isMercadoMode,
      messenger,
      page,
      selection,
    };
    diffChangesFor.forEach(diffType => diffChanges(diffType, diffChangesOptions));

    // ---------- set up selected items bundle for view
    const nodes: Array<SceneNode> = [];
    const sessionKey = null; // tktk
    const selectedNodes: Array<SceneNode> = selection;

    // determine topFrames involved in the current selection
    const crawlerForSelected = new Crawler({ for: selectedNodes });
    const topFrameNodes: Array<FrameNode> = crawlerForSelected.topFrames();

    const items: Array<{
      id: string,
      name: string,
      position?: number | string,
      hasStop: boolean,
      isSelected: boolean,
      keys?: Array<PluginKeystopKeys>,
    }> = [];

    // specific to `a11y-keyboard` and `a11y-labels`
    if ((currentView === 'a11y-keyboard') || (currentView === 'a11y-labels')) {
      const nodeType = currentView === 'a11y-keyboard' ? 'keystop' : 'label';

      // iterate topFrames and select nodes that already have annotations
      topFrameNodes.forEach((topFrame: FrameNode) => {
        const getStopOptions = {
          frame: topFrame,
          resetData: false,
        };
        const stopNodes: Array<SceneNode> = getAnnotatedFrameNodes(nodeType, getStopOptions);
        stopNodes.forEach(stopNode => nodes.push(stopNode));
      });

      // iterate topFrames and select nodes that could have stops based on assignment data
      topFrameNodes.forEach((topFrame: FrameNode) => {
        const extractAssignedKeystops = (children) => {
          const crawlerForChildren = new Crawler({ for: children });
          const childNodes = crawlerForChildren.all();
          childNodes.forEach((childNode) => {
            const peerNodeData = getPeerPluginData(childNode);
            if (peerNodeData && peerNodeData.hasKeystop) {
              if (
                !existsInArray(nodes, childNode.id)
                && !existsInArray(topFrameNodes, childNode.id)
              ) {
                nodes.push(childNode);
                if (peerNodeData.allowKeystopPassthrough && childNode.children) {
                  extractAssignedKeystops(childNode.children);
                }
              }
            }
          });
        };

        if (topFrame.children) {
          extractAssignedKeystops(topFrame.children);
        }
      });

      // add in any directly-selected nodes that do not have annotations yet
      selectedNodes.forEach((node: SceneNode) => {
        if (
          !existsInArray(nodes, node.id)
          && !existsInArray(topFrameNodes, node.id)
          && (node.parent && node.parent.type !== 'PAGE')
        ) {
          nodes.push(node);
        }
      });

      // this creates the view object of items that is passed over to GUI and used in the views
      nodes.forEach((node: SceneNode) => {
        const { id, name } = node;
        const {
          hasStop,
          keys,
          labels,
          position,
          role,
        } = getStopData(nodeType, node);

        let displayPosition: string = position ? position.toString() : '';
        if (currentView === 'a11y-labels') {
          // convert numeric position to alpha for view
          displayPosition = numberToLetters(position);
        }
        const viewObject: PluginViewObject = {
          hasStop,
          id,
          isSelected: existsInArray(selectedNodes, node.id),
          keys,
          labels,
          name,
          position: displayPosition,
          role,
        };

        items.push(viewObject);
      });
    } else {
      nodes.forEach((node: SceneNode) => {
        const { id, name } = node;
        const viewObject = {
          hasStop: false,
          id,
          isSelected: true,
          name,
        };

        items.push(viewObject);
      });
    }

    // send the updates to the UI
    figma.ui.postMessage({
      action: 'refreshState',
      payload: {
        currentView,
        isMercadoMode,
        items,
        sessionKey,
      },
    });

    // commit the calculated size (re-size the actual plugin frame)
    if (
      ((currentView !== 'a11y-keyboard') && (currentView !== 'a11y-labels'))
      || (((currentView === 'a11y-keyboard') || (currentView === 'a11y-labels')) && items.length < 1)
    ) {
      // no need to resize if the info panel is open
      if (!isInfo) {
        figma.ui.resize(
          width,
          height,
        );
      }
    }

    messenger.log(`Updating UI view (${currentView}) with ${nodes.length} selected ${nodes.length === 1 ? 'node' : 'nodes'}`);
    return null;
  }

  /**
<<<<<<< HEAD
   * @description Retrieves a node based on the supplied `id` or uses the current selection
   * and removes associated stop annotations (and for keystop, auxilary key annotations).
=======
   * @description Retrieves a node based on the supplied `nodeId` or uses the current selection
   * and removes associated stop annotations and auxilary annotations based on node type
   * (currently `keystop` or `label`).
>>>>>>> 73227eee
   *
   * @kind function
   * @name removeStopAnnotation
   *
<<<<<<< HEAD
   * @param {string} type The type of stop annotation we're removing.
   * @param {string} id The `id` of a Figma node with a Keystop annotation.
=======
   * @param {string} nodeType The type of annotation to repair (`keystop` or `label`).
   * @param {string} nodeId The `id` of a Figma node with a Keystop annotation.
>>>>>>> 73227eee
   *
   * @returns {null} Shows a Toast in the UI if a `nodeId` is not supplied.
   */
  async removeStopAnnotation(
    type: PluginStopType,
    id?: string,
  ) {
    const {
      messenger,
      page,
      selection,
    } = assemble(figma);

    // set data types based on node type
    const annotationsDataType = DATA_KEYS[`${type}Annotations`];
    const listDataType = DATA_KEYS[`${type}List`];

    // can’t do anything without nodes to manipulate
    if (!id && selection.length < 1) {
      messenger.log(`Cannot remove ${type}; missing node ID(s)`, 'error');
    }

    const nodesToRepaint: Array<SceneNode> = [];
    let nodes = selection;
    if (id) {
      const node: BaseNode = figma.getNodeById(id);
      if (node) {
        nodes = [node];
      }
    }

    // determine topFrames involved in the current selection
    const crawler = new Crawler({ for: nodes });
    const topFrameNodes: Array<FrameNode> = crawler.topFrames();

    // grab tracking data for the page
    const trackingData: Array<PluginNodeTrackingData> = JSON.parse(
      page.getPluginData(annotationsDataType) || '[]',
    );

    // iterate topFrames and remove annotation(s) that match node(s)
    topFrameNodes.forEach((frameNode: FrameNode) => {
      // read stop list data from top frame
      const stopList: Array<{
        id: string,
        position: number,
      }> = JSON.parse(frameNode.getPluginData(listDataType) || null);

      // remove item(s) from the stop list
      // remove item(s) from the tracking data
      let newStopList = stopList;
      let newTrackingData = trackingData;
      if (stopList) {
        nodes.forEach((node) => {
          newStopList = updateArray(newStopList, node, 'id', 'remove');
          newTrackingData = updateArray(newTrackingData, node, 'id', 'remove');
        });
      }

      // set new stop list
      frameNode.setPluginData(
        listDataType,
        JSON.stringify(newStopList),
      );

      // set new tracking data
      page.setPluginData(
        annotationsDataType,
        JSON.stringify(newTrackingData),
      );

      // use the new, sorted list to select the original nodes in figma
      newStopList.forEach((stopItem) => {
        const itemNode: BaseNode = figma.getNodeById(stopItem.id);
        if (itemNode) {
          nodesToRepaint.push(itemNode as SceneNode);
        }
      });
    });

    // remove the corresponding annotations
    const nodeIds: Array<string> = [];
    nodes.forEach(node => nodeIds.push(node.id));

    // remove the orphaned annotations
    cleanUpAnnotations(trackingData, nodeIds);

    // repaint affected nodes
    if (nodesToRepaint.length > 0) {
      this.annotateStops(type, nodesToRepaint);
    }

    // close or refresh UI
    if (this.shouldTerminate) {
      this.closeOrReset();
    } else {
      App.refreshGUI();
    }
    return null;
  }

  /**
   * @description Resizes the plugin UI based on either a default, or a provided
   * `bodyHeight` in the `payload` object. The object is sent from the UI thread.
   *
   * @kind function
   * @name resizeGUIHeight
   *
   * @param {Object} payload Should contain `bodyHeight` as the height of the current
   * contents calculated in the UI.
   *
   * @returns {Promise} Returns a promise for resolution.
   */
  static async resizeGUIHeight(
    payload: { bodyHeight: number },
  ) {
    const { bodyHeight } = payload;
    let newGUIHeight = bodyHeight + 14; // add buffer for info trigger
    if (newGUIHeight < GUI_SETTINGS.accessibilityDefault.height) {
      newGUIHeight = GUI_SETTINGS.accessibilityDefault.height;
    }

    if (bodyHeight && newGUIHeight) {
      figma.ui.resize(
        GUI_SETTINGS.accessibilityDefault.width,
        newGUIHeight,
      );
    }
  }

  /**
   * @description Runs any cleanup actions that need to happen at the beginning of a new
   * session. We use this because Figma’s change watcher for “on close” is not guaranteed
   * to run.
   *
   * @kind function
   * @name runCleanup
   *
   * @returns {Promise} Returns a promise for resolution.
   */
  static async runCleanup() {
    // retrieve existing options
    const options: PluginOptions = await getOptions();

    // set `isInfo` to false
    options.isInfo = false;

    // save new options to storage
    await figma.clientStorage.setAsync(DATA_KEYS.options, options);
  }

  /**
   * @description Handles setting the UI view context based on a view type sent
   * from the UI thread. The new view type is saved to `clientStorage` and the `refreshGUI`
   * function is called.
   *
   * @kind function
   * @name setViewContext
   *
   * @param {Object} payload Should contain `newView` as the height of the current
   * contents calculated in the UI.
   *
   * @returns {Promise} Returns a promise for resolution.
   */
  static async setViewContext(payload: { newView: PluginViewTypes }) {
    const { newView }: { newView: PluginViewTypes } = payload;

    // retrieve existing options
    const options: PluginOptions = await getOptions();

    // set new view without changing other options
    options.currentView = newView;

    // save new options to storage
    await figma.clientStorage.setAsync(DATA_KEYS.options, options);

    // refresh the view
    App.refreshGUI();
  }

  /**
   * @description Displays the plugin GUI within Figma.
   *
   * @kind function
   * @name showGUI
   *
   * @param {Object} messenger An initialized instance of the Messenger class for
   * logging (optional).
   *
   * @returns {null}
   */
  static async showGUI(messenger?: { log: Function }) {
    if (messenger) {
      messenger.log('Display GUI');
    }

    // show UI
    figma.ui.show();

    return null;
  }

  /**
   * @description Resizes the plugin GUI depending on whether we are showing or hiding
   * the info panel. The resize is delayed via timeout to give the UI thread a chance to
   * show/hide some UI elements. The current state of the info panel (shown or hidden) is
   * saved to the plugin options as `isInfo`.
   *
   * @kind function
   * @name showHideInfo
   *
   * @param {boolean} show Whether to show or hide the info panel. The default is `true`.
   *
   * @returns {Promise} Returns a promise for resolution.
   */
  static async showHideInfo(
    show: boolean = true,
  ) {
    // retrieve existing options
    const options: PluginOptions = await getOptions();

    // set some local options
    let action = 'showInfo';
    let timingDelay = 190;
    let newIsInfo = true;

    if (!show) {
      action = 'hideInfo';
      timingDelay = 180;
      newIsInfo = false;
    }

    setTimeout(() => {
      if (show) {
        resizeGUI('info', figma.ui);
      } else {
        // let refresh determine size using plugin options for current view
        App.refreshGUI();
      }
    }, timingDelay);

    // switch views
    figma.ui.postMessage({
      action,
    });

    // set `isInfo` in the options
    options.isInfo = newIsInfo;

    // save new options to storage
    await figma.clientStorage.setAsync(DATA_KEYS.options, options);
  }

  /**
   * @description Triggers a UI refresh and then displays the plugin UI.
   *
   * @kind function
   * @name showToolbar
   *
   * @returns {Promise} Returns a promise for resolution.
   */
  static async showToolbar() {
    const { messenger } = assemble(figma);

    await App.refreshGUI();
    await App.showGUI(messenger);
  }

  /**
   * @description Enables/disables a feature-flag (`isMercadoMode`) used to expose
   * features specific to the Mercado Design Library. The flag is saved to local
   * storage so that it persists across files.
   *
   * @kind function
   * @name toggleMercadoMode
   *
   * @returns {Promise} Returns a promise for resolution.
   */
  static async toggleMercadoMode() {
    // retrieve existing options
    const options: PluginOptions = await getOptions();

    // set preliminary mercado mode
    const currentIsMercadoMode: boolean = options.isMercadoMode;

    // set new mercado mode flag without changing other options
    options.isMercadoMode = !currentIsMercadoMode;

    // save new options to storage
    await figma.clientStorage.setAsync(DATA_KEYS.options, options);

    // reset the view to “general”
    await this.setViewContext({ newView: 'general' });

    // show the toolbar
    await this.showToolbar();
  }
<<<<<<< HEAD
=======

  /**
   * @description Retrieves a node based on the type (`keystop` or `label`) and supplied `id` and
   * uses the `position` to update the node’s stop annotation. Any annotations in the top frame
   * with new numbers are re-painted.
   *
   * @kind function
   * @name updateKeystopsLabels
   *
   * @param {string} nodeType The type of annotation to repair (`keystop` or `label`).
   * @param {Object} options Should include a Figma node `id` and the `position` to be updated.
   *
   * @returns {null}
   */
  async updateKeystopsLabels(
    nodeType: 'keystop' | 'label',
    options: {
      id: string,
      position: string,
    },
  ) {
    const { messenger } = assemble(figma);
    const nodeId: string = options.id;

    // set data type
    const listDataType = DATA_KEYS[`${nodeType}List`];

    // force the new position into a positive integer
    let newPosition: number = parseInt(options.position, 10);
    if (newPosition.toString() === 'NaN') {
      newPosition = lettersToNumbers(options.position);
    }

    if (!nodeId || !newPosition) {
      messenger.log(`Cannot update ${nodeType}; missing node ID or new position`, 'error');
    }

    const nodesToRepaint: Array<SceneNode> = [];
    let nodes: Array<BaseNode> = [];
    const node: BaseNode = figma.getNodeById(nodeId);
    if (node) {
      nodes = [node];
    }

    // determine topFrames involved in the current selection
    const crawler = new Crawler({ for: nodes });
    const topFrameNodes: Array<FrameNode> = crawler.topFrames();

    // iterate topFrames and remove annotation(s) that match node(s)
    topFrameNodes.forEach((frameNode: FrameNode) => {
      // read stop list data from top frame
      const stopList: Array<{
        id: string,
        position: number,
      }> = JSON.parse(frameNode.getPluginData(listDataType) || null);

      // remove item(s) from the stop list
      let newStopList = [];
      if (stopList) {
        // number items
        const numberItems = stopList.length;

        // validate and adjust based on actual number of items
        if (newPosition > numberItems) {
          newPosition = numberItems;
        }

        // find the old position
        const index = 0;
        const selectedItem = stopList.filter(stopItem => stopItem.id === nodeId)[index];
        const oldPosition = selectedItem.position;

        // compare new/old positions and, if applicable, set up the new list
        if (newPosition === oldPosition) {
          // do nothing if the positions match
          newStopList = stopList;
        } else {
          const setPosition = (currentPosition: number, itemId: string): number => {
            // the selected node always gets the new position
            if (itemId === nodeId) {
              return newPosition;
            }

            // how we manipulate the new position is based on relationship to the
            // _selected_ node’s old position:
            //
            // nodes higher in the list relative to the old position may need to be moved lower;
            // nodes lower in the list relative to the old position may need to be moved higher.
            if (currentPosition > oldPosition) {
              // when current position is less than the _new_ position, subtract 1
              if (currentPosition <= newPosition) {
                return (currentPosition - 1);
              }
            } else if (currentPosition >= newPosition) {
              // when current position is greater than the _new_ position, add 1
              return (currentPosition + 1);
            }
            return currentPosition;
          };

          // build the new list
          stopList.forEach((stopItem) => {
            // stub in new entry based on old values
            const newItemEntry = {
              id: stopItem.id,
              position: setPosition(stopItem.position, stopItem.id),
            };

            newStopList.push(newItemEntry);
          });
        }
      }

      // sort the new list by position
      const sortByPosition = (stopItemA, stopItemB) => {
        const aPosition = stopItemA.position;
        const bPosition = stopItemB.position;
        if (aPosition < bPosition) {
          return -1;
        }
        if (aPosition > bPosition) {
          return 1;
        }
        return 0;
      };
      newStopList = newStopList.sort(sortByPosition);

      // commit the new stop list
      frameNode.setPluginData(
        listDataType,
        JSON.stringify(newStopList),
      );

      // use the new, sorted list to select the original nodes in figma
      newStopList.forEach((stopItem) => {
        const itemNode: BaseNode = figma.getNodeById(stopItem.id);
        if (itemNode) {
          nodesToRepaint.push(itemNode as SceneNode);
        }
      });
    });

    // repaint affected nodes
    this.annotateKeystopLabel(nodeType, nodesToRepaint);

    // close or refresh UI
    if (this.shouldTerminate) {
      this.closeOrReset();
    } else {
      App.refreshGUI();
    }
    return null;
  }
>>>>>>> 73227eee
}<|MERGE_RESOLUTION|>--- conflicted
+++ resolved
@@ -1,7 +1,7 @@
 import Crawler from './Crawler';
 import Identifier from './Identifier';
 import Messenger from './Messenger';
-import Painter from './Painter';
+import Painter from './Painter/Painter';
 import {
   deepCompare,
   existsInArray,
@@ -10,9 +10,15 @@
   lettersToNumbers,
   numberToLetters,
   resizeGUI,
+  sortByPosition,
   updateArray,
 } from './Tools';
+import {
+  getFrameAnnotatedNodes,
+  getOrderedStopNodes
+} from './appHelpers/nodeGetters';
 import { DATA_KEYS, GUI_SETTINGS } from './constants';
+
 
 /**
  * @description A shared helper function to set up in-UI messages and the logger.
@@ -35,180 +41,83 @@
   };
 };
 
-
-/**
- * @description Takes a frame node and uses its list data to create an array of design nodes that
- * currently have a record in the frame's list of nodes with an annotation of the given type.
- *
- * @kind function
- * @name getAnnotatedFrameNodes
- *
- * @param {string} type Indicates whether the we want keystop or label annotations.
- * @param {Object} options The top-level frame node we want to locate stops within,
- * and resetData set to true if we know annotations are being re-painted and
- * the top-level frame node’s list data should be cleared out.
- *
- * @returns {Array} An array of nodes (SceneNode) of annotations of the specified type.
- */
-const getAnnotatedFrameNodes = (
-  type: PluginStopType = 'keystop',
-  options: {
-    frame: FrameNode,
-    resetData: boolean,
-  },
-): Array<SceneNode> => {
-  const { frame, resetData } = options;
-  const annotatedNodeRefs: Array<{id: string, position: number}> = JSON.parse(frame.getPluginData(DATA_KEYS[`${type}List`]) || '[]');
-
-  const nodes: Array<SceneNode> = annotatedNodeRefs.reduce((acc, { id }) => {
-    const node: SceneNode = frame.findOne(child => child.id === id);
-    return node ? [...acc, node] : acc;
-  }, []);
-
-  // reset the top frame list – occurs when annotations are re-painted (re-added w/ new ids)
-  if (resetData) {
-    frame.setPluginData(
-      DATA_KEYS[`${type}List`],
-      JSON.stringify([]),
-    );
-  }
-
-  return nodes;
-};
-
-/**
- * @description Recurses through a list of nodes to gather those with assigned metadata.
- *
- * @kind function
- * @name getAssignedChildNodes
- *
- * @param {Array} children The child nodes we will check for attached metdata.
- * @param {Array} currentList The existing list of nodes to check against when adding additional.
- * @param {string} type The type of stop data we are checking for (e.g. label or keystop).
- *
- * @returns {Array} Flat list of child nodes with data assigned to them.
- */
-const getAssignedChildNodes = (
-  children: Array<SceneNode>,
-  currentList: Array<SceneNode>,
-  type: PluginStopType,
-) => {
-  const childNodes = new Crawler({ for: children }).all();
-  return childNodes.reduce((acc, node) => {
-    let list = acc;
-    const sourceData = getPeerPluginData(node);
-    if (!existsInArray(currentList, node.id)
-      && (
-        (type === 'keystop' && sourceData?.hasKeystop)
-        || (type === 'label' && sourceData?.role)
-      )
-    ) {
-      list.push(node);
-      if (
-        node.children
-        && (
-          type === 'label'
-          || (type === 'keystop' && sourceData.allowKeystopPassthrough)
-        )
-      ) {
-        list = [
-          ...list,
-          ...getAssignedChildNodes(
-            node.children,
-            currentList,
-            type,
-          ),
-        ];
-      }
-    }
-    return list;
-  }, []);
-};
-
-/**
- * @description Gets a list of all nodes to annotate in the order we want them:
- * 1. Nodes that have already been annotated
- * 2. Additional nodes that have stop data attached to them
- * 3. Additional nodes that are in the selection
- *
- * @kind function
- * @name getOrderedStopNodes
- *
- * @param {Array} selection The current Figma selection of nodes.
- * @param {Array} suppliedNodes A list of supplied nodes if passed in.
- * @param {string} type The type of stops we're annotating (e.g. label or keystop).
- *
- * @returns {Array} List of nodes to annotate in the correct order.
- */
-const getOrderedStopNodes = (
-  selection: Array<SceneNode>,
-  suppliedNodes: Array<SceneNode>,
-  type: PluginStopType,
-) => {
-  // determine top Frames involved in the current selection
-  const selectionCrawler = new Crawler({ for: selection });
-  const selectionTopFrames: Array<FrameNode> = selectionCrawler.topFrames();
-
-  // initialize selected list based on supplied vs Figma selection
-  let selectedNodes: Array<SceneNode> = suppliedNodes?.length
-    ? [...suppliedNodes] : [...selection];
-
-  // gather annotated nodes in top Frames and add selection children if not supplied
-  const nodesToAnnotate: Array<SceneNode> = selectionTopFrames.reduce((acc, frame) => {
-    let list = acc;
-    const options = { frame, resetData: true };
-    // add previously annotated nodes to the result list
-    const annotatedFrameNodes = getAnnotatedFrameNodes(type, options);
-    list = [...list, ...annotatedFrameNodes];
-
-    // if not annotating supplied nodes, add Figma selection children to selected list
-    if (!suppliedNodes?.length && frame.children) {
-      const exclusionList = [...list, ...selectedNodes, ...selectionTopFrames];
-      const assignedChildNodes = getAssignedChildNodes(
-        [...frame.children],
-        exclusionList,
-        type,
-      );
-      selectedNodes = [...selectedNodes, ...assignedChildNodes];
-    }
-    return list;
-  }, []);
-
-  // filter selected to what isn't in the results list and sort by visual hierarchy
-  selectedNodes = selectedNodes.filter((node: SceneNode) => !existsInArray([
-    ...nodesToAnnotate,
-    ...selectionTopFrames,
-  ], node.id));
-  const sortedSelection = new Crawler({ for: selectedNodes }).sorted();
-
-  return [...nodesToAnnotate, ...sortedSelection];
-};
-
 /**
  * @description Checks tracking data against an array of IDs of design nodes no longer
  * on the art board. If the IDs match, the annotation is removed.
  *
  * @kind function
- * @name cleanUpAnnotations
+ * @name removeLinkedAnnotationNodes
  *
  * @param {Array} trackingData The page-level node tracking data.
  * @param {Array} nodeIds An array of IDs of design nodes we know are no longer on the Figma page.
  *
  * @returns {undefined}
  */
-const cleanUpAnnotations = (
+const removeLinkedAnnotationNodes = (
   trackingData: Array<PluginNodeTrackingData>,
-  nodeIds: Array<string>,
+  nodeIds: Array<string>
 ): void => {
   nodeIds.forEach((id) => {
     const trackingEntry = trackingData.find(entry => entry.id === id);
     const annotationNode = trackingEntry && figma.getNodeById(trackingEntry.annotationId);
+    const legendItemNode = trackingEntry?.legendItemId && figma.getNodeById(trackingEntry.legendItemId);
 
     if (annotationNode) {
       annotationNode.remove();
     }
+    if (legendItemNode) {
+      legendItemNode.remove();
+    }
   });
 };
+
+/** WIP
+ * @description Checks frame list data against annotations and uses linkId between annotation
+ * and original node to determine if the link is broken. Annotations for broken links are
+ * removed and new annotations are drawn, if possible. The main use-case for this is when
+ * an artboard (top frame) containing annotations is duplicated. We want to re-initialize
+ * our data so that the Specter UI accurately represents the annotations on the _new_ top
+ * frame.
+ *
+ * @kind function
+ * @name checkLegendLinks
+ *
+ * @param {string} type The type of annotation to repair (`keystop` or `label`).
+ * @param {Object} options Includes `frameNode`: a top frame node to evaluate for context;
+ * `trackingData`: the page-level node tracking data; `page`: the Figma PageNode;
+ * `messenger`: an initialized instance of the Messenger class for logging; and
+ * `isMercadoMode`: designates whether “Mercado” rules apply.
+ *
+ * @returns {null}
+ */
+const checkLegendLink = (
+  page: PageNode,
+  frame: FrameNode,
+  trackingData: Array<PluginFrameTrackingData>,
+): void => {
+  const frameLinkData: PluginFrameLinkData = JSON.parse(
+    frame.getPluginData(DATA_KEYS.legendLinkId) || null,
+  );
+  if (frameLinkData?.role === 'frame') {
+    const trackingEntry = trackingData.find(entry => entry.linkId === frameLinkData.id);
+    if (trackingEntry && trackingEntry.id !== frame.id) {
+      // likely this frame was copied, possibly with the legend
+      const orphanedLegend = page.children.find((child) => {
+        const childLinkData = JSON.parse(child.getPluginData(DATA_KEYS.legendLinkId) || null);
+        return (
+          childLinkData?.role === 'legend' 
+          && childLinkData?.id === frameLinkData.id
+          && !trackingData.map(entry => entry.legendId).includes(child.id)
+        );
+      });
+      if (orphanedLegend) {
+        orphanedLegend.remove(); // remove as a new one will build
+      }
+      frame.setPluginData(DATA_KEYS.legendLinkId, JSON.stringify(null));
+    } 
+  };
+};
+
 
 /**
  * @description Checks frame list data against annotations and uses linkId between annotation
@@ -221,21 +130,11 @@
  * @kind function
  * @name repairBrokenLinks
  *
-<<<<<<< HEAD
- * @param {string} type The stop type for which we're checking links.
- * @param {Object} options Contains the following:
- * - `isMercadoMode` Designates whether “Mercado” rules apply.
- * - `messenger` An initialized instance of the Messenger class for logging.
- * - `page` The Figma PageNode.
- * - `frame` A top frame node to evaluate for context.
- * - `trackingData` The page-level node tracking data.
-=======
- * @param {string} nodeType The type of annotation to repair (`keystop` or `label`).
+ * @param {string} type The type of annotation to repair (`keystop` or `label`).
  * @param {Object} options Includes `frameNode`: a top frame node to evaluate for context;
  * `trackingData`: the page-level node tracking data; `page`: the Figma PageNode;
  * `messenger`: an initialized instance of the Messenger class for logging; and
  * `isMercadoMode`: designates whether “Mercado” rules apply.
->>>>>>> 73227eee
  *
  * @returns {null}
  */
@@ -262,19 +161,10 @@
 
   const annotationNodesToRemove: Array<string> = [];
 
-<<<<<<< HEAD
   const list: Array<{
     id: string,
     position: number,
-  }> = JSON.parse(frame.getPluginData(DATA_KEYS[`${type}Annotations`]) || null);
-=======
-  const linkIdDataType = DATA_KEYS[`${nodeType}LinkId`];
-  const listDataType = DATA_KEYS[`${nodeType}List`];
-  const list: Array<{
-    id: string,
-    position: number,
-  }> = JSON.parse(frameNode.getPluginData(listDataType) || null);
->>>>>>> 73227eee
+  }> = JSON.parse(frame.getPluginData(DATA_KEYS[`${type}List`]) || null);
 
   if (list) {
     const updatedList = list;
@@ -286,10 +176,9 @@
         node.getPluginData(DATA_KEYS[`${type}LinkId`]) || null,
       );
       if (nodeLinkData && nodeLinkData.role === 'node') {
-        const filterIndex = 0;
-        const matchingData = trackingData.filter(
+        const matchingData = trackingData.find(
           data => (data.linkId === nodeLinkData.id),
-        )[filterIndex];
+        );
         if (
           matchingData
           && (matchingData.id !== node.id || matchingData.topFrameId !== frame.id)
@@ -392,6 +281,121 @@
   return null;
 };
 
+// removes a node, if it exists
+const removeNode = (nodeId: string, legendNodeId: string) => {
+  const nodeToRemove: BaseNode = figma.getNodeById(nodeId);
+  if (nodeToRemove) {
+    nodeToRemove.remove();
+
+    const legendNodeToRemove: BaseNode = legendNodeId && figma.getNodeById(legendNodeId);
+    
+    if (legendNodeToRemove) {
+      legendNodeToRemove.remove();
+    }
+  }
+};
+
+// full cleanup; removes annotation + tracking data + resets topFrame list
+const fullCleanup = (
+  trackingEntry: PluginNodeTrackingData,
+  initialTrackingData: Array<PluginNodeTrackingData>,
+  options: {
+    isMercadoMode: boolean,
+    messenger: any,
+    page: PageNode,
+  },
+  type: PluginStopType
+): {
+  newTrackingData: Array<PluginNodeTrackingData>,
+  newNodesToRepaint: Array<string>,
+} => {
+
+  const newNodesToRepaint: Array<string> = [];
+
+  // remove annotation and legend nodes
+  removeNode(trackingEntry.annotationId, trackingEntry.legendItemId);
+
+  // --- remove from tracking data
+  let newTrackingData = initialTrackingData;
+  newTrackingData = updateArray(newTrackingData, trackingEntry, 'id', 'remove');
+
+  // --- re-order (and potentially re-paint) annotations on the original top frame
+  // remove from topFrame list + trigger re-paint
+  const topFrameNode: FrameNode = figma.getNodeById(trackingEntry.topFrameId) as FrameNode;
+  if (topFrameNode) {
+    // get top frame stop list
+    const list = JSON.parse(topFrameNode.getPluginData(DATA_KEYS[`${type}List`]) || null);
+
+    if (list) {
+      // get current position
+      let positionToRemove: number = 1;
+      const entryToRemove = list.find(
+        listEntry => listEntry.id === trackingEntry.id,
+      );
+      if (entryToRemove) {
+        positionToRemove = entryToRemove.position;
+      }
+
+      // remove item
+      let newList = list;
+      newList = updateArray(newList, trackingEntry, 'id', 'remove');
+
+      // renumber list
+      newList.forEach((listEntry) => {
+        if (listEntry.position > positionToRemove) {
+          const updatedEntry = listEntry;
+          updatedEntry.position -= 1;
+          newList = updateArray(newList, updatedEntry, 'id', 'update');
+
+          // set up Identifier instance for the node
+          const nodeToUpdate: BaseNode = figma.getNodeById(listEntry.id);
+          const {page, isMercadoMode, messenger } = options;
+          if (nodeToUpdate) {
+            const identifier = new Identifier({
+              for: nodeToUpdate,
+              data: page,
+              isMercadoMode,
+              messenger,
+            });
+
+            // get/set the stop info
+            const identifierResult = identifier.getSetStop(type, updatedEntry.position);
+            options.messenger.handleResult(identifierResult, true);
+
+            if (identifierResult.status === 'success') {
+              // flag node for repainting
+              if (!newNodesToRepaint.includes(updatedEntry.id)) {
+                newNodesToRepaint.push(updatedEntry.id);
+              }
+
+              // remove existing annotation node
+              const annotationToRemoveEntry = newTrackingData.find(
+                currentTrackingEntry => currentTrackingEntry.id === updatedEntry.id,
+              );
+              if (annotationToRemoveEntry) {
+                removeNode(annotationToRemoveEntry.annotationId, annotationToRemoveEntry.legendItemId);
+              }
+            }
+          }
+        }
+      });
+
+      // set new stop list
+      topFrameNode.setPluginData(
+        DATA_KEYS[`${type}List`],
+        JSON.stringify(newList),
+      );
+    }
+  }
+
+  const results = {
+    newTrackingData,
+    newNodesToRepaint,
+  };
+
+  return results;
+};
+
 /**
  * @description Checks tracking data against the provided frameNode. If any annotations
  * are missing, they are re-painted. If any links are broken/invalidated, annotations are removed.
@@ -399,15 +403,10 @@
  * @kind function
  * @name refreshAnnotations
  *
-<<<<<<< HEAD
- * @param {Array} type The type of stop we're refreshing annotations for.
- * @param {Array} options Supporting details of the page, link data, and result handling.
-=======
- * @param {string} nodeType The type of annotation to repair (`keystop` or `label`).
+ * @param {string} type The type of annotation to repair (`keystop` or `label`).
  * @param {Object} options Includes `trackingData`: the page-level node tracking data;
  * `page`: the Figma PageNode; `messenger`: an initialized instance of the Messenger class for
  * logging; and `isMercadoMode`: designates whether “Mercado” rules apply.
->>>>>>> 73227eee
  *
  * @returns {null}
  */
@@ -427,115 +426,9 @@
     page,
   } = options;
 
-  // set data keys
-  const annotationsDataType = DATA_KEYS[`${type}Annotations`];
-  const listDataType = DATA_KEYS[`${type}List`];
-
-
-  // removes a node, if it exists
-  const removeNode = (nodeId: string) => {
-    const nodeToRemove: BaseNode = figma.getNodeById(nodeId);
-    if (nodeToRemove) {
-      nodeToRemove.remove();
-    }
-  };
-
-  // full cleanup; removes annotation + tracking data + resets topFrame list
-  const fullCleanup = (
-    trackingEntry: PluginNodeTrackingData,
-    initialTrackingData: Array<PluginNodeTrackingData>,
-  ): {
-    newTrackingData: Array<PluginNodeTrackingData>,
-    newNodesToRepaint: Array<string>,
-  } => {
-    const newNodesToRepaint: Array<string> = [];
-
-    // remove annotation node
-    removeNode(trackingEntry.annotationId);
-
-    // --- remove from tracking data
-    let newTrackingData = initialTrackingData;
-    newTrackingData = updateArray(newTrackingData, trackingEntry, 'id', 'remove');
-
-    // --- re-order (and potentially re-paint) annotations on the original top frame
-    // remove from topFrame list + trigger re-paint
-    const topFrameNode: FrameNode = figma.getNodeById(trackingEntry.topFrameId) as FrameNode;
-    const filterIndex: 0 = 0;
-    if (topFrameNode) {
-      // get top frame stop list
-      const list = JSON.parse(topFrameNode.getPluginData(listDataType) || null);
-
-      if (list) {
-        // get current position
-        let positionToRemove: number = 1;
-        const entryToRemove = list.filter(
-          listEntry => listEntry.id === trackingEntry.id,
-        )[filterIndex];
-        if (entryToRemove) {
-          positionToRemove = entryToRemove.position;
-        }
-
-        // remove item
-        let newList = list;
-        newList = updateArray(newList, trackingEntry, 'id', 'remove');
-
-        // renumber list
-        newList.forEach((listEntry) => {
-          if (listEntry.position > positionToRemove) {
-            const updatedEntry = listEntry;
-            updatedEntry.position -= 1;
-            newList = updateArray(newList, updatedEntry, 'id', 'update');
-
-            // set up Identifier instance for the node
-            const nodeToUpdate: BaseNode = figma.getNodeById(listEntry.id);
-            if (nodeToUpdate) {
-              const identifier = new Identifier({
-                for: nodeToUpdate,
-                data: page,
-                isMercadoMode,
-                messenger,
-              });
-
-              // get/set the stop info
-              const identifierResult = identifier.getSetStop(type, updatedEntry.position);
-              messenger.handleResult(identifierResult, true);
-
-              if (identifierResult.status === 'success') {
-                // flag node for repainting
-                if (!newNodesToRepaint.includes(updatedEntry.id)) {
-                  newNodesToRepaint.push(updatedEntry.id);
-                }
-
-                // remove existing annotation node
-                const annotationToRemoveEntry = newTrackingData.filter(
-                  currentTrackingEntry => currentTrackingEntry.id === updatedEntry.id,
-                )[filterIndex];
-                if (annotationToRemoveEntry) {
-                  removeNode(annotationToRemoveEntry.annotationId);
-                }
-              }
-            }
-          }
-        });
-
-        // set new stop list
-        topFrameNode.setPluginData(
-          listDataType,
-          JSON.stringify(newList),
-        );
-      }
-    }
-
-    const results = {
-      newTrackingData,
-      newNodesToRepaint,
-    };
-
-    return results;
-  };
-
   let updatedTrackingData: Array<PluginNodeTrackingData> = trackingData;
   const nodesToRepaint: Array<string> = [];
+
   trackingData.forEach((trackingEntry) => {
     const node: BaseNode = figma.getNodeById(trackingEntry.id);
 
@@ -564,7 +457,7 @@
         if (deepCompare(currentNodePosition, trackingEntry.nodePosition)) {
           // ---- something about position is different; repaint
           // remove annotation node
-          removeNode(trackingEntry.annotationId);
+          removeNode(trackingEntry.annotationId, trackingEntry.legendItemId);
 
           // queue for repaint
           if (!nodesToRepaint.includes(node.id)) {
@@ -589,6 +482,8 @@
         const cleanupResults = fullCleanup(
           trackingEntry,
           updatedTrackingData,
+          options,
+          type,
         );
 
         updatedTrackingData = cleanupResults.newTrackingData;
@@ -617,6 +512,7 @@
         } else if (!nodesToRepaint.includes(node.id)) {
           nodesToRepaint.push(node.id);
         }
+
       }
     } else {
       // ----- node is missing; remove annotation + re-order and re-paint remaining nodes
@@ -625,6 +521,8 @@
       const cleanupResults = fullCleanup(
         trackingEntry,
         updatedTrackingData,
+        options,
+        type,
       );
 
       updatedTrackingData = cleanupResults.newTrackingData;
@@ -638,7 +536,7 @@
 
   // update the tracking data
   page.setPluginData(
-    annotationsDataType,
+    DATA_KEYS[`${type}Annotations`],
     JSON.stringify(updatedTrackingData),
   );
 
@@ -662,6 +560,8 @@
         // we need to track nodes that previously had annotations;
         // re-add them if they’re currently placed off-artboard on the page
         const topFrame: FrameNode = findTopFrame(nodeToRepaint);
+        console.log('error');
+        console.log(nodeToRepaint, topFrame)
         if (
           (!topFrame && nodeToRepaint.parent.type === 'PAGE')
           || (topFrame && topFrame.parent.type === 'PAGE')
@@ -687,14 +587,14 @@
 
           // grab latest tracking data for the page; add the entry to the array
           const freshTrackingData: Array<PluginNodeTrackingData> = JSON.parse(
-            page.getPluginData(annotationsDataType) || '[]',
+            page.getPluginData(DATA_KEYS[`${type}Annotations`]) || '[]',
           );
           let newFreshTrackingData: Array<PluginNodeTrackingData> = freshTrackingData;
           newFreshTrackingData = updateArray(newFreshTrackingData, freshTrackingEntry, 'id', 'add');
 
           // update the tracking data
           page.setPluginData(
-            annotationsDataType,
+            DATA_KEYS[`${type}Annotations`],
             JSON.stringify(newFreshTrackingData),
           );
         }
@@ -740,21 +640,29 @@
   const trackingData: Array<PluginNodeTrackingData> = JSON.parse(
     page.getPluginData(annotationsDataType) || '[]',
   );
+  const legendTrackingData: Array<PluginFrameTrackingData> = JSON.parse(
+    page.getPluginData(DATA_KEYS.legendFrames) || '[]',
+  );
+
+  // iterate through each node in a selection
+  const selectedNodes: Array<SceneNode> = selection;
+  // determine topFrames involved in the current selection
+  const crawlerForSelected = new Crawler({ for: selectedNodes });
+  const topFrameNodes: Array<FrameNode> = crawlerForSelected.topFrames();
+
+  topFrameNodes.forEach((topFrame) => {
+    checkLegendLink(page, topFrame, legendTrackingData);
+  })
 
   // re-draw broken/moved annotations and clean up orphaned (currently only Keystops)
   const refreshOptions = {
     trackingData,
+    legendTrackingData,
     page,
     messenger,
     isMercadoMode,
   };
   refreshAnnotations(type, refreshOptions);
-
-  // iterate through each node in a selection
-  const selectedNodes: Array<SceneNode> = selection;
-  // determine topFrames involved in the current selection
-  const crawlerForSelected = new Crawler({ for: selectedNodes });
-  const topFrameNodes: Array<FrameNode> = crawlerForSelected.topFrames();
 
   // look for nodes/annotations that no longer match their topFrame and repair
   // (this happens when copying a top-frame)
@@ -772,85 +680,120 @@
   return null;
 };
 
-<<<<<<< HEAD
-/** WIP
- * @description Takes a node and locates its current stop data (position and keys), if
- * it exists. The data is located through the node’s top-level frame. Returns an object
-=======
 /**
- * @description Takes a frame node and uses its list data to create an array of nodes that
- * currently have Keystop Annotations. The `trackingData` is used in case the list is stale
- * and we need to clean up annotations that no longer exist.
+ * @description Retrieves the current options saved to `clientStorage`. If none exist,
+ * defaults are set.
  *
  * @kind function
- * @name getStopNodes
- *
- * @param {string} nodeType The type of annotation to repair (`keystop` or `label`).
- * @param {Object} options Includes `frameNode`: the top-level frame node we want to locate
- * stops within; `resetData`: set to true if we know annotations are being re-painted and
- * the top-level frame node’s list data should be cleared out.
- *
- * @returns {Array} An array of nodes (SceneNode) with Keystop Annotations.
+ * @name getOptions
+ *
+ * @returns {Object} Returns the options (currently `currentView` and `isMercadoMode`.
  */
-const getStopNodes = (
-  nodeType: 'keystop' | 'label' = 'keystop',
-  options: {
-    frameNode: FrameNode,
-    resetData: boolean,
-  },
-): Array<SceneNode> => {
+const getOptions = async (): Promise<PluginOptions> => {
+  // set default options
+  let options: PluginOptions = {
+    currentView: 'general',
+    isMercadoMode: false,
+    isInfo: false,
+  };
+
+  // retrieve last used, and use if they exist
+  const lastUsedOptions: PluginOptions = await figma.clientStorage.getAsync(DATA_KEYS.options);
+  if (lastUsedOptions !== undefined) {
+    options = lastUsedOptions;
+  }
+
+  // check for defaults
   const {
-    frameNode,
-    resetData,
+    currentView,
+    isMercadoMode,
+  }: {
+    currentView: PluginViewTypes,
+    isMercadoMode: boolean,
   } = options;
-  const nodes: Array<SceneNode> = [];
-  const listDataType = DATA_KEYS[`${nodeType}List`];
-
-  // grab (or initialize) keystop list for the top frame
-  const listData = JSON.parse(frameNode.getPluginData(listDataType) || null);
-  let list: Array<{
-    id: string,
-    position: number,
-  }> = [];
-  if (listData) {
-    list = listData;
-  }
-
-  if (list.length > 0) {
-    list.forEach((item) => {
-      const nodeToAdd: SceneNode = frameNode.findOne(node => node.id === item.id);
-
-      if (nodeToAdd) {
-        nodes.push(nodeToAdd);
-      }
+
+  if ((currentView === undefined) || (currentView === null)) {
+    options.currentView = 'general';
+  }
+
+  if (isMercadoMode === undefined) {
+    options.isMercadoMode = false;
+  }
+
+  return options;
+};
+
+/**
+ * @description Invokes Figma’s `setRelaunchData` on the passed node and sets up
+ * relaunch buttons. The buttons in-use are also saved/tracked on the node’s data.
+ *
+ * @kind function
+ * @name setRelaunchCommands
+ *
+ * @param {Object} node The node (`BaseNode`) to use with `setRelaunchData`.
+ * @param {string} command The possible commands to pass along. These commands must match
+ * what is available in the manfiest.json file under “relaunchButtons”.
+ *
+ * @returns {null}
+ */
+const setRelaunchCommands = (
+  node: BaseNode,
+  command: 'annotate' | 'annotate-custom' | 'measure',
+): void => {
+  const commandBundle = [];
+
+  // check for existing buttons (saved to plugin data because we cannot read them from
+  // Figma directly) and add them to the temporary bundle array
+  const existingRelaunchButtons = JSON.parse(node.getPluginData(DATA_KEYS.relaunch) || null);
+  if (existingRelaunchButtons && existingRelaunchButtons.length > 0) {
+    existingRelaunchButtons.forEach((existingCommand) => {
+      commandBundle.push(existingCommand);
     });
   }
 
-  // reset the top frame list – list should be reset when annotations are re-painted
-  if (resetData) {
-    frameNode.setPluginData(
-      listDataType,
-      JSON.stringify([]),
-    );
-  }
-
-  return nodes;
+  // if the current `command` is new, add it to the bundle array
+  if (!commandBundle.includes(command)) {
+    commandBundle.push(command);
+  }
+
+  // set up the button commands object that Figma expects.
+  // add commands from the command bundle to it
+  const buttonBundle: {} = {};
+  commandBundle.forEach((bundledCommand) => {
+    buttonBundle[bundledCommand] = '';
+  });
+
+  // pass the button commands object to Figma's relaunch button helper
+  node.setRelaunchData(buttonBundle);
+
+  // add “Annotate” to top frame
+  const topFrameNode = findTopFrame(node);
+  if (topFrameNode) {
+    topFrameNode.setRelaunchData({
+      annotate: '',
+    });
+  }
+
+  // add “Open Specter” to page
+  figma.currentPage.parent.setRelaunchData({
+    tools: '',
+  });
+
+  // save the current command bundle array to the node for future use
+  node.setPluginData(DATA_KEYS.relaunch, JSON.stringify(commandBundle));
+
+  return null;
 };
 
 /**
- * @description Takes a node and locates its current stop data (position, keys, labels, etc.),
- * if it exists. The data is located through the node’s top-level frame. Returns an object
->>>>>>> 73227eee
+ * @description Takes a node and locates its current stop data, if it exists.
+ * The data is located through the node’s top-level frame. Returns an object
  * formatted to pass along to the UI.
  *
  * @kind function
  * @name getStopData
  *
-<<<<<<< HEAD
- * @param {string} type Indicates whether the stop nodes are keystops or labels.
-=======
- * @param {string} nodeType The type of annotation to repair (`keystop` or `label`).
->>>>>>> 73227eee
+ * @param {string} type The type of annotation to repair (`keystop` or `label`).
  * @param {Object} node A SceneNode to check for Keystop data.
  *
  * @returns {Object} An object formatted for the UI including `hasStop`, a boolean indicating
@@ -883,149 +826,29 @@
   };
 
   // find data for selected node
-  const nodeDataType = DATA_KEYS[`${type}NodeData`];
-  const nodeData = JSON.parse(node.getPluginData(nodeDataType) || null);
-  // set keys
-  if (nodeData?.keys) {
-    const { keys } = nodeData;
-    nodePositionData.keys = keys;
-  }
-
-  // set role
-  if (nodeData?.role) {
-    const { role } = nodeData;
-    nodePositionData.role = role;
-  }
-
-  // set labels
-  if (nodeData?.labels) {
-    const { labels } = nodeData;
-    nodePositionData.labels = labels;
-  }
+  const nodeData = JSON.parse(node.getPluginData(DATA_KEYS[`${type}NodeData`]) || '{}');
+
+  // set data for each field (will only set what it grabs based on type)
+  ['keys', 'role', 'labels'].forEach(property => {
+    if (nodeData[property]) {
+      nodePositionData[property] = nodeData[property];
+    }
+  })
 
   // find top frame for selected node
   const crawler = new Crawler({ for: [node] });
   const topFrame = crawler.topFrame();
   if (topFrame) {
-    // read keystop list data from top frame
-    const itemIndex = 0;
+    // read stop list data from top frame
     const stopList = JSON.parse(topFrame.getPluginData(DATA_KEYS[`${type}List`]) || null);
-
-    if (stopList) {
-      const stopItem = stopList.filter(item => item.id === node.id)[itemIndex];
-      if (stopItem) {
-        nodePositionData.hasStop = true;
-        nodePositionData.position = stopItem.position;
-      }
+    const stopItem = stopList?.find(item => item.id === node.id);
+    if (stopItem) {
+      nodePositionData.hasStop = true;
+      nodePositionData.position = stopItem.position;
     }
   }
 
   return nodePositionData;
-};
-
-/**
- * @description Retrieves the current options saved to `clientStorage`. If none exist,
- * defaults are set.
- *
- * @kind function
- * @name getOptions
- *
- * @returns {Object} Returns the options (currently `currentView` and `isMercadoMode`.
- */
-const getOptions = async (): Promise<PluginOptions> => {
-  // set default options
-  let options: PluginOptions = {
-    currentView: 'general',
-    isMercadoMode: false,
-    isInfo: false,
-  };
-
-  // retrieve last used, and use if they exist
-  const lastUsedOptions: PluginOptions = await figma.clientStorage.getAsync(DATA_KEYS.options);
-  if (lastUsedOptions !== undefined) {
-    options = lastUsedOptions;
-  }
-
-  // check for defaults
-  const {
-    currentView,
-    isMercadoMode,
-  }: {
-    currentView: PluginViewTypes,
-    isMercadoMode: boolean,
-  } = options;
-
-  if ((currentView === undefined) || (currentView === null)) {
-    options.currentView = 'general';
-  }
-
-  if (isMercadoMode === undefined) {
-    options.isMercadoMode = false;
-  }
-
-  return options;
-};
-
-/**
- * @description Invokes Figma’s `setRelaunchData` on the passed node and sets up
- * relaunch buttons. The buttons in-use are also saved/tracked on the node’s data.
- *
- * @kind function
- * @name setRelaunchCommands
- *
- * @param {Object} node The node (`BaseNode`) to use with `setRelaunchData`.
- * @param {string} command The possible commands to pass along. These commands must match
- * what is available in the manfiest.json file under “relaunchButtons”.
- *
- * @returns {null}
- */
-const setRelaunchCommands = (
-  node: BaseNode,
-  command: 'annotate' | 'annotate-custom' | 'measure',
-): void => {
-  const commandBundle = [];
-
-  // check for existing buttons (saved to plugin data because we cannot read them from
-  // Figma directly) and add them to the temporary bundle array
-  const existingRelaunchButtons = JSON.parse(node.getPluginData(DATA_KEYS.relaunch) || null);
-  if (existingRelaunchButtons && existingRelaunchButtons.length > 0) {
-    existingRelaunchButtons.forEach((existingCommand) => {
-      commandBundle.push(existingCommand);
-    });
-  }
-
-  // if the current `command` is new, add it to the bundle array
-  if (!commandBundle.includes(command)) {
-    commandBundle.push(command);
-  }
-
-  // set up the button commands object that Figma expects.
-  // add commands from the command bundle to it
-  const buttonBundle: {} = {};
-  commandBundle.forEach((bundledCommand) => {
-    buttonBundle[bundledCommand] = '';
-  });
-
-  // pass the button commands object to Figma's relaunch button helper
-  node.setRelaunchData(buttonBundle);
-
-  // add “Annotate” to top frame
-  const topFrameNode = findTopFrame(node);
-  if (topFrameNode) {
-    topFrameNode.setRelaunchData({
-      annotate: '',
-    });
-  }
-
-  // add “Open Specter” to page
-  figma.currentPage.parent.setRelaunchData({
-    tools: '',
-  });
-
-  // save the current command bundle array to the node for future use
-  node.setPluginData(DATA_KEYS.relaunch, JSON.stringify(commandBundle));
-
-  return null;
 };
 
 /**
@@ -1070,7 +893,6 @@
     if (this.shouldTerminate) {
       return this.terminatePlugin();
     }
-
     return null;
   }
 
@@ -1147,7 +969,7 @@
 
           if (getCornerTokenResult.status === 'success') {
             // add the annotation
-            const paintResult = painter.addAnnotation();
+            const paintResult = painter.addGeneralAnnotation();
             if (paintResult) {
               messenger.handleResult(paintResult);
             }
@@ -1168,30 +990,20 @@
   }
 
   /**
-<<<<<<< HEAD
-   * @description Annotates supplies or selected design node(s) in a Figma file.
-=======
    * @description Annotates a selected node or multiple nodes in a Figma file with
-   * focus order keystop annotations or Aria label annotations.
->>>>>>> 73227eee
+   * focus order keystop annotations or Aria label annotations.  Removed any existing annotations
+   * before redrawing if they're affected (e.g. relative stop order).
    *
    * @kind function
    * @name annotateStops
    *
-<<<<<<< HEAD
    * @param {string} Type The type of annotations we want to apply to the selection.
    * @param {Array} suppliedNodes If present, this array of nodes will override the
    * nodes found in current selection.  Gives us the option to use this beyond the Figma
    * selection.
-=======
-   * @param {string} nodeType The type of annotation to repair (`keystop` or `label`).
-   * @param {Array} suppliedSelection If present, this array of nodes will override the
-   * nodes found in current selection.
->>>>>>> 73227eee
    *
    * @returns {null} Shows a Toast in the UI if nothing is selected.
    */
-
   async annotateStops(
     type: PluginStopType,
     suppliedNodes?: Array<SceneNode>,
@@ -1219,7 +1031,7 @@
     // re-paint the annotations
     nodesToAnnotate.forEach((node: SceneNode) => {
       // remove existing annotation
-      cleanUpAnnotations(trackingData, [node.id]);
+      removeLinkedAnnotationNodes(trackingData, [node.id]);
 
       // set up Identifier instance for the node
       const identifier = new Identifier({
@@ -1279,13 +1091,14 @@
 
   /**
    * @description Identifies and annotates a selected node or multiple nodes in a Figma file.
-   *
+   * NOTE: This is specific to the 'General' tab, not keyboard or labels.
+   * 
    * @kind function
-   * @name annotateNode
+   * @name annotateGeneral
    *
    * @returns {null} Shows a Toast in the UI if nothing is selected.
    */
-  annotateNode() {
+  annotateGeneral() {
     const {
       messenger,
       page,
@@ -1325,7 +1138,7 @@
         // draw the annotation (if the text exists)
         let paintResult = null;
         if (hasText) {
-          paintResult = painter.addAnnotation();
+          paintResult = painter.addGeneralAnnotation();
         }
 
         // read the response from Painter; if it was unsuccessful, log and display the error
@@ -1410,12 +1223,12 @@
    * @description Annotates a selected node in a Figma file with user input.
    *
    * @kind function
-   * @name annotateNodeCustom
+   * @name annotateCustom
    *
    * @returns {null} Shows a Toast in the UI if nothing is selected or if multiple nodes
    * are selected.
    */
-  annotateNodeCustom() {
+  annotateCustom() {
     const {
       messenger,
       page,
@@ -1469,7 +1282,7 @@
       if (setTextResult.status === 'success') {
         // draw the annotation
         let paintResult = null;
-        paintResult = painter.addAnnotation();
+        paintResult = painter.addGeneralAnnotation();
 
         // read the response from Painter; if it was unsuccessful, log and display the error
         if (paintResult && (paintResult.status === 'error')) {
@@ -1759,7 +1572,7 @@
    * based on the supplied `key`.
    *
    * @kind function
-   * @name keystopAddRemoveKeys
+   * @name updateNodeDataKeys
    *
    * @param {Object} options Should include a Figma node `id` and the `key` to be added.
    * @param {boolean} removeKey Default is `false`. If set to `true`, the list of keystops will not
@@ -1768,7 +1581,7 @@
    *
    * @returns {null}
    */
-  keystopAddRemoveKeys(
+  updateNodeDataKeys(
     options: {
       id: string,
       key: PluginKeystopKeys,
@@ -1823,37 +1636,27 @@
     return null;
   }
 
-<<<<<<< HEAD
-  /** WIP
-   * @description Retrieves a node based on the supplied `id` and draws a corresponding annotation.
-=======
   /**
    * @description Retrieves a node based on the supplied `id` and updates the `role` or text
    * `labels` based on input from the UI.
    * Note: the legend portion of Labels is currentl WIP, so repainting is disabled.
->>>>>>> 73227eee
    *
    * @kind function
-   * @name labelsSetData
-   *
-<<<<<<< HEAD
-   * @param {string} key The property key to be updated.
-   * @param {Object} options Should include a Figma node `id` and the `role` to be set.
-=======
+   * @name updateNodeDataLabels
+   *
    * @param {string} key The type of data to set (`role` or `labels`). Used as a `key` on
    * the `nodeData` object.
    * @param {Object} options Should include a Figma node `id` and optionally the `role`
    * or `labels` to be updated.
->>>>>>> 73227eee
    *
    * @returns {null}
    */
-  labelsSetData(
+  updateNodeDataLabels(
     key: 'role' | 'labels',
     options: {
       id: string,
       labels?: PluginAriaLabels,
-      role?: PluginLabelRoles,
+      role?: PluginLabelRole,
     },
   ) {
     const { id } = options;
@@ -1870,9 +1673,8 @@
         );
       }
 
-      // repaint the node
-      // tktk: will uncomment the below when legend stuff is implemented
-      // this.annotateLabel([node as SceneNode]);
+      // repaint the node in the legend with the updated data
+      this.annotateStops('label', [node as SceneNode]);
     }
 
     // close or refresh UI
@@ -1898,20 +1700,18 @@
    *
    * @returns {null}
    */
-  async updateStopAnnotation(
+  updateStopAnnotation(
     type: PluginStopType,
     id: string,
     position: string,
   ) {
     const { messenger } = assemble(figma);
 
-    console.log(id, position);
-
-    // set data type
-    const listDataType = DATA_KEYS[`${type}List`];
-
     // force the new position into a positive integer
     let newPosition: number = parseInt(position, 10);
+    if (newPosition.toString() === 'NaN') {
+      newPosition = lettersToNumbers(position);
+    }
 
     if (!id || !newPosition) {
       messenger.log(`Cannot update ${type}; missing node ID or new position`, 'error');
@@ -1934,7 +1734,7 @@
       const stopList: Array<{
         id: string,
         position: number,
-      }> = JSON.parse(frameNode.getPluginData(listDataType) || null);
+      }> = JSON.parse(frameNode.getPluginData(DATA_KEYS[`${type}List`]) || null);
 
       // remove item(s) from the stop list
       let newStopList = [];
@@ -1948,8 +1748,7 @@
         }
 
         // find the old position
-        const index = 0;
-        const selectedItem = stopList.filter(stopItem => stopItem.id === id)[index];
+        const selectedItem = stopList.find(stopItem => stopItem.id === id);
         const oldPosition = selectedItem.position;
 
         // compare new/old positions and, if applicable, set up the new list
@@ -1968,7 +1767,7 @@
             //
             // nodes higher in the list relative to the old position may need to be moved lower;
             // nodes lower in the list relative to the old position may need to be moved higher.
-            if (currentPosition > oldPosition) {
+            if (currentPosition > oldPosition && currentPosition <= newPosition) {
               // when current position is less than the _new_ position, subtract 1
               if (currentPosition <= newPosition) {
                 return (currentPosition - 1);
@@ -1994,22 +1793,11 @@
       }
 
       // sort the new list by position
-      const sortByPosition = (stopItemA, stopItemB) => {
-        const aPosition = stopItemA.position;
-        const bPosition = stopItemB.position;
-        if (aPosition < bPosition) {
-          return -1;
-        }
-        if (aPosition > bPosition) {
-          return 1;
-        }
-        return 0;
-      };
       newStopList = newStopList.sort(sortByPosition);
 
       // commit the new stop list
       frameNode.setPluginData(
-        listDataType,
+        DATA_KEYS[`${type}List`],
         JSON.stringify(newStopList),
       );
 
@@ -2082,7 +1870,7 @@
 
     // ---------- track and re-draw annotations for nodes that have moved/changed/damaged
     // currently we only track/repair for Labels and Keystops
-    const diffChangesFor: Array<'keystop' | 'label'> = ['keystop', 'label'];
+    const diffChangesFor: Array<PluginStopType> = ['keystop', 'label'];
     const diffChangesOptions = {
       isMercadoMode,
       messenger,
@@ -2119,7 +1907,7 @@
           frame: topFrame,
           resetData: false,
         };
-        const stopNodes: Array<SceneNode> = getAnnotatedFrameNodes(nodeType, getStopOptions);
+        const stopNodes: Array<SceneNode> = getFrameAnnotatedNodes(nodeType, getStopOptions);
         stopNodes.forEach(stopNode => nodes.push(stopNode));
       });
 
@@ -2166,9 +1954,9 @@
         const {
           hasStop,
           keys,
+          role,
           labels,
           position,
-          role,
         } = getStopData(nodeType, node);
 
         let displayPosition: string = position ? position.toString() : '';
@@ -2177,14 +1965,14 @@
           displayPosition = numberToLetters(position);
         }
         const viewObject: PluginViewObject = {
+          id,
+          name,
+          isSelected: existsInArray(selectedNodes, node.id),
           hasStop,
-          id,
-          isSelected: existsInArray(selectedNodes, node.id),
           keys,
+          role,
           labels,
-          name,
           position: displayPosition,
-          role,
         };
 
         items.push(viewObject);
@@ -2233,25 +2021,15 @@
   }
 
   /**
-<<<<<<< HEAD
-   * @description Retrieves a node based on the supplied `id` or uses the current selection
-   * and removes associated stop annotations (and for keystop, auxilary key annotations).
-=======
    * @description Retrieves a node based on the supplied `nodeId` or uses the current selection
    * and removes associated stop annotations and auxilary annotations based on node type
    * (currently `keystop` or `label`).
->>>>>>> 73227eee
    *
    * @kind function
    * @name removeStopAnnotation
    *
-<<<<<<< HEAD
-   * @param {string} type The type of stop annotation we're removing.
+   * @param {string} type The type of annotation to repair (`keystop` or `label`).
    * @param {string} id The `id` of a Figma node with a Keystop annotation.
-=======
-   * @param {string} nodeType The type of annotation to repair (`keystop` or `label`).
-   * @param {string} nodeId The `id` of a Figma node with a Keystop annotation.
->>>>>>> 73227eee
    *
    * @returns {null} Shows a Toast in the UI if a `nodeId` is not supplied.
    */
@@ -2265,10 +2043,6 @@
       selection,
     } = assemble(figma);
 
-    // set data types based on node type
-    const annotationsDataType = DATA_KEYS[`${type}Annotations`];
-    const listDataType = DATA_KEYS[`${type}List`];
-
     // can’t do anything without nodes to manipulate
     if (!id && selection.length < 1) {
       messenger.log(`Cannot remove ${type}; missing node ID(s)`, 'error');
@@ -2289,7 +2063,7 @@
 
     // grab tracking data for the page
     const trackingData: Array<PluginNodeTrackingData> = JSON.parse(
-      page.getPluginData(annotationsDataType) || '[]',
+      page.getPluginData(DATA_KEYS[`${type}Annotations`]) || '[]',
     );
 
     // iterate topFrames and remove annotation(s) that match node(s)
@@ -2298,10 +2072,9 @@
       const stopList: Array<{
         id: string,
         position: number,
-      }> = JSON.parse(frameNode.getPluginData(listDataType) || null);
-
-      // remove item(s) from the stop list
-      // remove item(s) from the tracking data
+      }> = JSON.parse(frameNode.getPluginData(DATA_KEYS[`${type}List`]) || null);
+
+      // remove item(s) from the stop list and tracking data
       let newStopList = stopList;
       let newTrackingData = trackingData;
       if (stopList) {
@@ -2313,13 +2086,13 @@
 
       // set new stop list
       frameNode.setPluginData(
-        listDataType,
+        DATA_KEYS[`${type}List`],
         JSON.stringify(newStopList),
       );
 
       // set new tracking data
       page.setPluginData(
-        annotationsDataType,
+        DATA_KEYS[`${type}Annotations`],
         JSON.stringify(newTrackingData),
       );
 
@@ -2333,14 +2106,11 @@
     });
 
     // remove the corresponding annotations
-    const nodeIds: Array<string> = [];
-    nodes.forEach(node => nodeIds.push(node.id));
-
-    // remove the orphaned annotations
-    cleanUpAnnotations(trackingData, nodeIds);
+    const nodeIds: Array<string> = nodes.map(node => node.id);
+    removeLinkedAnnotationNodes(trackingData, nodeIds);
 
     // repaint affected nodes
-    if (nodesToRepaint.length > 0) {
+    if (nodesToRepaint.length) {
       this.annotateStops(type, nodesToRepaint);
     }
 
@@ -2549,160 +2319,4 @@
     // show the toolbar
     await this.showToolbar();
   }
-<<<<<<< HEAD
-=======
-
-  /**
-   * @description Retrieves a node based on the type (`keystop` or `label`) and supplied `id` and
-   * uses the `position` to update the node’s stop annotation. Any annotations in the top frame
-   * with new numbers are re-painted.
-   *
-   * @kind function
-   * @name updateKeystopsLabels
-   *
-   * @param {string} nodeType The type of annotation to repair (`keystop` or `label`).
-   * @param {Object} options Should include a Figma node `id` and the `position` to be updated.
-   *
-   * @returns {null}
-   */
-  async updateKeystopsLabels(
-    nodeType: 'keystop' | 'label',
-    options: {
-      id: string,
-      position: string,
-    },
-  ) {
-    const { messenger } = assemble(figma);
-    const nodeId: string = options.id;
-
-    // set data type
-    const listDataType = DATA_KEYS[`${nodeType}List`];
-
-    // force the new position into a positive integer
-    let newPosition: number = parseInt(options.position, 10);
-    if (newPosition.toString() === 'NaN') {
-      newPosition = lettersToNumbers(options.position);
-    }
-
-    if (!nodeId || !newPosition) {
-      messenger.log(`Cannot update ${nodeType}; missing node ID or new position`, 'error');
-    }
-
-    const nodesToRepaint: Array<SceneNode> = [];
-    let nodes: Array<BaseNode> = [];
-    const node: BaseNode = figma.getNodeById(nodeId);
-    if (node) {
-      nodes = [node];
-    }
-
-    // determine topFrames involved in the current selection
-    const crawler = new Crawler({ for: nodes });
-    const topFrameNodes: Array<FrameNode> = crawler.topFrames();
-
-    // iterate topFrames and remove annotation(s) that match node(s)
-    topFrameNodes.forEach((frameNode: FrameNode) => {
-      // read stop list data from top frame
-      const stopList: Array<{
-        id: string,
-        position: number,
-      }> = JSON.parse(frameNode.getPluginData(listDataType) || null);
-
-      // remove item(s) from the stop list
-      let newStopList = [];
-      if (stopList) {
-        // number items
-        const numberItems = stopList.length;
-
-        // validate and adjust based on actual number of items
-        if (newPosition > numberItems) {
-          newPosition = numberItems;
-        }
-
-        // find the old position
-        const index = 0;
-        const selectedItem = stopList.filter(stopItem => stopItem.id === nodeId)[index];
-        const oldPosition = selectedItem.position;
-
-        // compare new/old positions and, if applicable, set up the new list
-        if (newPosition === oldPosition) {
-          // do nothing if the positions match
-          newStopList = stopList;
-        } else {
-          const setPosition = (currentPosition: number, itemId: string): number => {
-            // the selected node always gets the new position
-            if (itemId === nodeId) {
-              return newPosition;
-            }
-
-            // how we manipulate the new position is based on relationship to the
-            // _selected_ node’s old position:
-            //
-            // nodes higher in the list relative to the old position may need to be moved lower;
-            // nodes lower in the list relative to the old position may need to be moved higher.
-            if (currentPosition > oldPosition) {
-              // when current position is less than the _new_ position, subtract 1
-              if (currentPosition <= newPosition) {
-                return (currentPosition - 1);
-              }
-            } else if (currentPosition >= newPosition) {
-              // when current position is greater than the _new_ position, add 1
-              return (currentPosition + 1);
-            }
-            return currentPosition;
-          };
-
-          // build the new list
-          stopList.forEach((stopItem) => {
-            // stub in new entry based on old values
-            const newItemEntry = {
-              id: stopItem.id,
-              position: setPosition(stopItem.position, stopItem.id),
-            };
-
-            newStopList.push(newItemEntry);
-          });
-        }
-      }
-
-      // sort the new list by position
-      const sortByPosition = (stopItemA, stopItemB) => {
-        const aPosition = stopItemA.position;
-        const bPosition = stopItemB.position;
-        if (aPosition < bPosition) {
-          return -1;
-        }
-        if (aPosition > bPosition) {
-          return 1;
-        }
-        return 0;
-      };
-      newStopList = newStopList.sort(sortByPosition);
-
-      // commit the new stop list
-      frameNode.setPluginData(
-        listDataType,
-        JSON.stringify(newStopList),
-      );
-
-      // use the new, sorted list to select the original nodes in figma
-      newStopList.forEach((stopItem) => {
-        const itemNode: BaseNode = figma.getNodeById(stopItem.id);
-        if (itemNode) {
-          nodesToRepaint.push(itemNode as SceneNode);
-        }
-      });
-    });
-
-    // repaint affected nodes
-    this.annotateKeystopLabel(nodeType, nodesToRepaint);
-
-    // close or refresh UI
-    if (this.shouldTerminate) {
-      this.closeOrReset();
-    } else {
-      App.refreshGUI();
-    }
-    return null;
-  }
->>>>>>> 73227eee
 }