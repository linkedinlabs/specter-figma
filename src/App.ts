--- conflicted
+++ resolved
@@ -391,7 +391,6 @@
   }
 
   /**
-<<<<<<< HEAD
    * @description Annotates the selection with the spacing number (“IS-X”) based on the
    * surrounding padding (top, bottom, right, and left). The selection must be a
    * node with auto-layout enabled.
@@ -454,12 +453,9 @@
   }
 
   /**
-   * @description Draws a semi-transparent “Bounding Box” around any selected elements.
-=======
    * @description Draws semi-transparent “Bounding Box(es)” around any selected nodes.
    * The `type` parameter determines if a single box is drawn, incorporating all selected
    * nodes (`single`), or if a box is drawn around each individual node (`multiple`).
->>>>>>> 59a05c91
    *
    * @kind function
    * @name drawBoundingBoxes
