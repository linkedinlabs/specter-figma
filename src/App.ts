import Crawler from './Crawler';
import Identifier from './Identifier';
import Messenger from './Messenger';
import Painter from './Painter';
<<<<<<< HEAD
import {
  existsInArray,
  getPeerPluginData,
  updateArray,
} from './Tools';
import { DATA_KEYS, GUI_SETTINGS } from './constants';
=======
import { findTopFrame } from './Tools';
import { DATA_KEYS } from './constants';
>>>>>>> f85c55f4

/**
 * @description A shared helper function to set up in-UI messages and the logger.
 *
 * @kind function
 * @name assemble
 * @param {Object} context The current context (event) received from Figma.
 * @returns {Object} Contains an object with the current page as a javascript object,
 * a messenger instance, and a selection array (if applicable).
 */
const assemble = (context: any = null) => {
  const page = context.currentPage;
  const { selection } = context.currentPage;
  const messenger = new Messenger({ for: context, in: page });

  return {
    messenger,
    page,
    selection,
  };
};

/**
<<<<<<< HEAD
 * @description Checks tracking data against an array of orphaned IDs. If the IDs match,
 * the annotation is removed.
 *
 * @kind function
 * @name cleanupAnnotations
 *
 * @param {Array} trackingData The page-level node tracking data.
 * @param {Array} orphanedIds An array of node IDs we know are no longer on the Figma page.
 * @param {string} topFrameId An optional Node ID for the top frame.
 *
 * @returns {null}
 */
const cleanupAnnotations = (
  trackingData: Array<PluginNodeTrackingData>,
  orphanedIds: Array<string>,
  topFrameId?: string,
): void => {
  orphanedIds.forEach((orphanedId) => {
    const entryIndex: 0 = 0;
    const trackingEntry = trackingData.filter(
      entry => entry.id === orphanedId,
    )[entryIndex];

    // ignore nodes that are not in the current top frame
    if (
      (trackingEntry && (topFrameId === trackingEntry.topFrameId))
      || (trackingEntry && !topFrameId)
    ) {
      const annotationNode = figma.getNodeById(trackingEntry.annotationId);
      if (annotationNode) {
        annotationNode.remove();
      }
    }
  });
  return null;
};

/**
 * @description Checks tracking data against the provided frameNode. If any annotations
 * are missing, they are re-painted.
 *
 * @kind function
 * @name refreshAnnotations
 *
 * @param {Object} frameNode The top-level frame node we want to locate Keystops within.
 * @param {Array} trackingData The page-level node tracking data.
 * @param {Object} page The Figma PageNode.
 * @param {boolean} isMercadoMode Designates whether “Mercado” rules apply.
 *
 * @returns {null}
 */
const refreshAnnotations = (
  frameNode: FrameNode,
  trackingData: Array<PluginNodeTrackingData>,
  page: PageNode,
  isMercadoMode: boolean,
): void => {
  trackingData.forEach((trackingEntry) => {
    if (trackingEntry.topFrameId === frameNode.id) {
      const annotationNode: SceneNode = frameNode.findOne(
        node => node.id === trackingEntry.annotationId,
      );
      const sceneNode: SceneNode = frameNode.findOne(node => node.id === trackingEntry.id);

      if (!annotationNode && sceneNode) {
        // set up Painter instance for the node
        const painter = new Painter({
          for: sceneNode,
          in: page,
          isMercadoMode,
        });

        // re-draw the annotation
        painter.addKeystop();
      }
    }
  });

  return null;
};

/**
 * @description Takes a frame node and uses its list data to create an array of nodes that
 * currently have Keystop Annotations. The `trackingData` is used in case the list is stale
 * and we need to clean up annotations that no longer exist.
 *
 * @kind function
 * @name getKeystopNodes
 *
 * @param {Object} frameNode The top-level frame node we want to locate Keystops within.
 * @param {Array} trackingData The page-level node tracking data.
 * @param {boolean} resetData Set to true if we know annotations are being re-painted and
 * the top-level frame node’s list data should be cleared out.
 *
 * @returns {Array} An array of nodes (SceneNode) with Keystop Annotations.
 */
const getKeystopNodes = (
  frameNode: FrameNode,
  trackingData: Array<PluginNodeTrackingData>,
  resetData: boolean = false,
): Array<SceneNode> => {
  const nodes: Array<SceneNode> = [];

  // grab (or initialize) keystop list for the top frame
  const keystopListData = JSON.parse(frameNode.getPluginData(DATA_KEYS.keystopList) || null);
  let keystopList: Array<{
    id: string,
    position: number,
  }> = [];
  if (keystopListData) {
    keystopList = keystopListData;
  }

  if (keystopList.length > 0) {
    keystopList.forEach((keystopItem) => {
      const nodeToAdd: SceneNode = frameNode.findOne(node => node.id === keystopItem.id);

      if (nodeToAdd) {
        nodes.push(nodeToAdd);
      } else if (trackingData.length > 0) {
        // remove orphaned annotation
        cleanupAnnotations(
          trackingData,
          [keystopItem.id],
          frameNode.id,
        );
      }
    });
  }

  // reset the top frame list – list should be reset when annotations are re-painted
  if (resetData) {
    frameNode.setPluginData(
      DATA_KEYS.keystopList,
      JSON.stringify([]),
    );
  }

  return nodes;
};

/**
 * @description Takes a node and locates its current Keystop data (position and keys), if
 * it exists. The data is located through the node’s top-level frame. Returns an object
 * formatted to pass along to the UI.
 *
 * @kind function
 * @name getKeystopPosition
 *
 * @param {Object} node A SceneNode to check for Keystop data.
 *
 * @returns {Object} An object formatted for the UI including `hasStop`, a boolean indicating
 * the presence of a keystop, the current position if the stop exists, and any keys (as an array),
 * if they exist.
 */
const getKeystopPosition = (node: SceneNode): {
  hasStop: boolean,
  keys: Array<PluginKeystopKeys>,
  position: number,
} => {
  // set up keystop blank
  const keystopPosition: {
    hasStop: boolean,
    keys: Array<PluginKeystopKeys>,
    position: number,
  } = {
    hasStop: false,
    keys: null,
    position: null,
  };

  // find keys data for selected node
  const nodeData = JSON.parse(node.getPluginData(DATA_KEYS.keystopNodeData) || null);
  if (nodeData && nodeData.keys) {
    const { keys } = nodeData;
    keystopPosition.keys = keys;
  }

  // find top frame for selected node
  const crawler = new Crawler({ for: [node] });
  const topFrame = crawler.topFrame();
  if (topFrame) {
    // read keystop list data from top frame
    const itemIndex = 0;
    const keystopList = JSON.parse(topFrame.getPluginData(DATA_KEYS.keystopList) || null);
    if (keystopList) {
      const keystopItem = keystopList.filter(item => item.id === node.id)[itemIndex];
      if (keystopItem) {
        keystopPosition.hasStop = true;
        keystopPosition.position = keystopItem.position;
      }
    }
  }

  return keystopPosition;
};

/**
 * @description Retrieves the current options saved to `clientStorage`. If none exist,
 * defaults are set.
 *
 * @kind function
 * @name getOptions
 *
 * @returns {Object} Returns the options (currently `currentView` and `isMercadoMode`.
 */
const getOptions = async (): Promise<PluginOptions> => {
  // set default options
  let options: PluginOptions = {
    currentView: 'general',
    isMercadoMode: false,
  };

  // retrieve last used, and use if they exist
  const lastUsedOptions: PluginOptions = await figma.clientStorage.getAsync(DATA_KEYS.options);
  if (lastUsedOptions !== undefined) {
    options = lastUsedOptions;
  }

  // check for defaults
  const {
    currentView,
    isMercadoMode,
  }: {
    currentView: PluginViewTypes,
    isMercadoMode: boolean,
  } = options;

  if ((currentView === undefined) || (currentView === null)) {
    options.currentView = 'general';
  }

  if (isMercadoMode === undefined) {
    options.isMercadoMode = false;
  }

  return options;
=======
 * @description Invokes Figma’s `setRelaunchData` on the passed node and sets up
 * relaunch buttons. The buttons in-use are also saved/tracked on the node’s data.
 *
 * @kind function
 * @name setRelaunchCommands
 *
 * @param {Object} node The node (`BaseNode`) to use with `setRelaunchData`.
 * @param {string} command The possible commands to pass along. These commands must match
 * what is available in the manfiest.json file under “relaunchButtons”.
 *
 * @returns {null}
 */
const setRelaunchCommands = (
  node: BaseNode,
  command: 'annotate' | 'annotate-custom' | 'measure',
): void => {
  const commandBundle = [];

  // check for existing buttons (saved to plugin data because we cannot read them from
  // Figma directly) and add them to the temporary bundle array
  const existingRelaunchButtons = JSON.parse(node.getPluginData(DATA_KEYS.relaunch) || null);
  if (existingRelaunchButtons && existingRelaunchButtons.length > 0) {
    existingRelaunchButtons.forEach((existingCommand) => {
      commandBundle.push(existingCommand);
    });
  }

  // if the current `command` is new, add it to the bundle array
  if (!commandBundle.includes(command)) {
    commandBundle.push(command);
  }

  // set up the button commands object that Figma expects.
  // add commands from the command bundle to it
  const buttonBundle: {} = {};
  commandBundle.forEach((bundledCommand) => {
    buttonBundle[bundledCommand] = '';
  });

  // pass the button commands object to Figma's relaunch button helper
  node.setRelaunchData(buttonBundle);

  // add “Annotate” to top frame
  const topFrameNode = findTopFrame(node);
  if (topFrameNode) {
    topFrameNode.setRelaunchData({
      annotate: '',
    });
  }

  // add “Open Specter” to page
  figma.currentPage.parent.setRelaunchData({
    tools: '',
  });

  // save the current command bundle array to the node for future use
  node.setPluginData(DATA_KEYS.relaunch, JSON.stringify(commandBundle));

  return null;
>>>>>>> f85c55f4
};

/**
 * @description A class to handle core app logic and dispatch work to other classes.
 *
 * @class
 * @name App
 *
 * @constructor
 *
 * @property isMercadoMode A feature-flag (`isMercadoMode`) used to expose features specific to
 * the Mercado Design Library.
 * @property shouldTerminate A boolean that tells us whether or not the GUI should remain open
 * at the end of the plugin’s current task.
 * @property terminatePlugin A function to shut down the plugin and close the GUI.
 */
export default class App {
  isMercadoMode: boolean;
  shouldTerminate: boolean;
  terminatePlugin: Function;

  constructor({
    isMercadoMode,
    shouldTerminate,
    terminatePlugin,
  }) {
    this.isMercadoMode = isMercadoMode;
    this.shouldTerminate = shouldTerminate;
    this.terminatePlugin = terminatePlugin;
  }

  /**
   * @description Resets the plugin GUI back to the original state or closes it entirely,
   * terminating the plugin.
   *
   * @kind function
   * @name closeOrReset
   *
   * @returns {null}
   */
  closeOrReset() {
    if (this.shouldTerminate) {
      return this.terminatePlugin();
    }

    return null;
  }

  /**
   * @description Matches corner radius of a node (or inner-child node) with a matrix
   * of tokens from Mercado that represent the corner radii. An annotation is drawn
   * with the matching token.
   *
   * @kind function
   * @name annotateCorners
   *
   * @returns {null} Shows a Toast in the UI if nothing is selected.
   */
  annotateCorners() {
    const {
      messenger,
      page,
      selection,
    } = assemble(figma);
    // need one or two selected nodes
    if (selection === null || selection.length === 0) {
      messenger.log(`Annotate corners: ${selection.length} node(s) selected`);
      return messenger.toast('At least one layer must be selected');
    }

    // set up selection array
    const crawler = new Crawler({ for: selection });
    const flattenedNodes = crawler.all();

    // combine direct selection with flattened selection
    // (gives us both Frames and inner content)
    const combinedNodesArray = selection.concat(flattenedNodes);

    // ensure no nodes are repeated
    const nodes = [...new Set(combinedNodesArray)];

    // set initial flag
    let applicableNodes = false;

    // iterate direct selection and annotate corners
    nodes.forEach((node: SceneNode) => {
      // check that the node is the correct type
      if (
        (node.type === 'FRAME')
        || (node.type === 'RECTANGLE')
      ) {
        const shapeNode = node as FrameNode | RectangleNode;

        // check that the node has a single value for `cornerRadius`
        if (
          (shapeNode.topLeftRadius > 0)
          && (shapeNode.topRightRadius > 0)
          && (shapeNode.bottomLeftRadius > 0)
          && (shapeNode.bottomRightRadius > 0)
        ) {
          // set up Identifier instance for the node
          const nodeToAnnotate = new Identifier({
            for: node,
            data: page,
            isMercadoMode: this.isMercadoMode,
            messenger,
          });

          // set up Painter instance for the node
          const painter = new Painter({
            for: node,
            in: page,
            isMercadoMode: this.isMercadoMode,
          });

          // retrieve corner token and set to node
          const getCornerTokenResult = nodeToAnnotate.getCornerToken();
          messenger.handleResult(getCornerTokenResult);

          if (getCornerTokenResult.status === 'success') {
            // add the annotation
            const paintResult = painter.addAnnotation();
            if (paintResult) {
              messenger.handleResult(paintResult);
            }
          }

          // set selection feedback flag
          applicableNodes = true;
        }
      }
    });

    if (!applicableNodes) {
      messenger.log('Annotate corners: No nodes have matching corners');
      return messenger.toast('At least one layer with matching corners must be selected');
    }

    return this.closeOrReset();
  }

  /**
   * @description Annotates a selected node or multiple nodes in a Figma file with
   * focus order keystop annotations.
   *
   * @kind function
   * @name annotateKeystop
   *
   * @param {Array} suppliedSelection If present, this array of nodes will override the
   * nodes found in current selection.
   *
   * @returns {null} Shows a Toast in the UI if nothing is selected.
   */
  async annotateKeystop(suppliedSelection?: Array<SceneNode>) {
    const {
      messenger,
      page,
      selection,
    } = assemble(figma);

    // need a selected node to annotate it
    if (
      (selection === null || selection.length === 0)
      && (suppliedSelection === null || suppliedSelection.length === 0)
    ) {
      messenger.log('Annotate keystop: nothing selected');
      return messenger.toast('A layer must be supplied');
    }

    // grab tracking data for the page
    const trackingData: Array<PluginNodeTrackingData> = JSON.parse(
      page.getPluginData(DATA_KEYS.keystopAnnotations) || '[]',
    );

    // determine topFrames involved in the current selection
    const crawlerForSelected = new Crawler({ for: selection });
    const topFrameNodes: Array<FrameNode> = crawlerForSelected.topFrames();
    const nodes: Array<SceneNode> = [];

    // iterate topFrames and select nodes that already have annotations
    topFrameNodes.forEach((topFrame: FrameNode) => {
      const keystopNodes: Array<SceneNode> = getKeystopNodes(topFrame, trackingData, true);
      keystopNodes.forEach(keystopNode => nodes.push(keystopNode));
    });

    // ------- add in any directly-selected nodes that do not have annotations yet
    // ------- or any nodes that could have stops based on assignment data
    // set up selection based on supplied array or direct selection in the Figma UI
    let selectedNodes: Array<SceneNode> = [];
    if (suppliedSelection && suppliedSelection.length > 0) {
      selectedNodes = suppliedSelection;
    } else {
      selection.forEach((node: SceneNode) => selectedNodes.push(node));
    }

    // iterate topFrames and select nodes that could have stops based on assignment data
    if (!suppliedSelection) {
      topFrameNodes.forEach((topFrame: FrameNode) => {
        const extractAssignedKeystops = (children) => {
          const keystopNodes: Array<SceneNode> = getKeystopNodes(topFrame, trackingData, true);
          const crawlerForChildren = new Crawler({ for: children });
          const childNodes = crawlerForChildren.all();
          childNodes.forEach((childNode) => {
            const peerNodeData = getPeerPluginData(childNode);
            if (peerNodeData && peerNodeData.hasKeystop) {
              if (
                !existsInArray(nodes, childNode.id)
                && !existsInArray(keystopNodes, childNode.id)
                && !existsInArray(topFrameNodes, childNode.id)
              ) {
                selectedNodes.push(childNode);
                if (peerNodeData.allowKeystopPassthrough && childNode.children) {
                  extractAssignedKeystops(childNode.children);
                }
              }
            }
          });
        };
        extractAssignedKeystops(topFrame.children);
      });
    }

    // sort nodes by visual hierarchy
    const crawlerForSelection = new Crawler({ for: selectedNodes });
    selectedNodes = crawlerForSelection.sorted();

    // add them to the main array
    selectedNodes.forEach((node: SceneNode) => {
      if (
        !existsInArray(nodes, node.id)
        && !existsInArray(topFrameNodes, node.id)
      ) {
        nodes.push(node);
      }
    });

    // re-paint the annotations
    nodes.forEach((node: SceneNode) => {
      // remove existing annotation
      cleanupAnnotations(trackingData, [node.id]);

      // set up Identifier instance for the node
      const identifier = new Identifier({
        for: node,
        data: page,
        isMercadoMode: this.isMercadoMode,
        messenger,
      });

      // set up Painter instance for the node
      const painter = new Painter({
        for: node,
        in: page,
        isMercadoMode: this.isMercadoMode,
      });

      // set up function to draw annotations
      const drawAnnotation = (hasText: boolean) => {
        // draw the annotation (if the text exists)
        let paintResult = null;
        if (hasText) {
          paintResult = painter.addKeystop();
        }

        // read the response from Painter; if it was unsuccessful, log and display the error
        if (paintResult) {
          messenger.handleResult(paintResult);
          if (paintResult.status === 'error') {
            return null;
          }
        }
        return null;
      };

      // get/set the keystop info
      const identifierResult = identifier.getSetKeystop();

      // read the response from Identifier; if it was unsuccessful, log and display the error
      if (identifierResult) {
        messenger.handleResult(identifierResult);
        if (identifierResult.status === 'error') {
          return null;
        }
      }

      drawAnnotation(true);

      return null;
    });

    if (this.shouldTerminate) {
      this.closeOrReset();
    } else {
      App.refreshGUI();
    }
    return null;
  }

  /**
   * @description Identifies and annotates a selected node or multiple nodes in a Figma file.
   *
   * @kind function
   * @name annotateNode
   *
   * @returns {null} Shows a Toast in the UI if nothing is selected.
   */
  annotateNode() {
    const {
      messenger,
      page,
      selection,
    } = assemble(figma);

    let shouldTerminateLocal = this.shouldTerminate;

    // need a selected node to annotate it
    if (selection === null || selection.length === 0) {
      messenger.log('Annotate node: nothing selected');
      return messenger.toast('A layer must be selected');
    }

    // iterate through each node in a selection
    const nodes = new Crawler({ for: selection }).all();
    const multipleNodes = (nodes.length > 1);

    nodes.forEach((node: BaseNode) => {
      // set up Identifier instance for the node
      const nodeToAnnotate = new Identifier({
        for: node,
        data: page,
        isMercadoMode: this.isMercadoMode,
        messenger,
      });

      // set up Painter instance for the node
      const painter = new Painter({
        for: node,
        in: page,
        isMercadoMode: this.isMercadoMode,
      });

      // set up function to draw annotations
      const drawAnnotation = (hasText: boolean) => {
        // draw the annotation (if the text exists)
        let paintResult = null;
        if (hasText) {
          paintResult = painter.addAnnotation();
        }

        // read the response from Painter; if it was unsuccessful, log and display the error
        if (paintResult && (paintResult.status === 'error')) {
          return messenger.handleResult(paintResult);
        }

        return null;
      };

      // ---------- determine the annotation text
      let hasText = false;

      // check first for custom text
      const hasCustomTextResult = nodeToAnnotate.hasCustomText();

      if (hasCustomTextResult.status === 'error') {
        // find the name from a design library component, effect, or style
        const getLibraryNameResult = nodeToAnnotate.getLibraryName();
        messenger.handleResult(getLibraryNameResult);

        if (getLibraryNameResult.status === 'error') {
          if (!multipleNodes) {
            // show the GUI if we are annotating a single custom node
            if (shouldTerminateLocal) {
              shouldTerminateLocal = false;
              App.showGUI(messenger);
            }

            // present the option to set custom text
            const setText = (callback: Function) => nodeToAnnotate.setText(callback);
            const handleSetTextResult = (setTextResult: {
              status: 'error' | 'success',
              messages: {
                toast: string,
                log: string,
              },
            }) => {
              messenger.handleResult(setTextResult);

              if (setTextResult.status === 'success') {
                hasText = true;
              }

              // draw the annotation
              drawAnnotation(hasText);

              // close the GUI if it started closed
              if (this.shouldTerminate && !shouldTerminateLocal) {
                this.closeOrReset();
              }
            };

            // set the custom text
            setText(handleSetTextResult);
          }
        } else {
          hasText = true;

          // draw the annotation
          drawAnnotation(hasText);
        }
      } else {
        hasText = true;

        // draw the annotation
        drawAnnotation(hasText);
      }

      setRelaunchCommands(node, 'annotate');

      return null;
    });

    if (shouldTerminateLocal) {
      this.closeOrReset();
    }
    return null;
  }

  /**
   * @description Annotates a selected node in a Figma file with user input.
   *
   * @kind function
   * @name annotateNodeCustom
   *
   * @returns {null} Shows a Toast in the UI if nothing is selected or if multiple nodes
   * are selected.
   */
  annotateNodeCustom() {
    const {
      messenger,
      page,
      selection,
    } = assemble(figma);

    // need a selected node to annotate it
    if (selection === null || selection.length === 0) {
      return messenger.toast('A layer must be selected');
    }

    // need a single selected node to annotate it
    if (selection.length > 1) {
      return messenger.toast('Only one layer may be selected');
    }

    if (this.shouldTerminate) {
      App.showGUI(messenger);
    }

    // grab the node form the selection
    const node = new Crawler({ for: selection }).first();

    // set up Identifier instance for the node
    const nodeToAnnotate = new Identifier({
      for: node,
      data: page,
      isMercadoMode: this.isMercadoMode,
      messenger,
      shouldTerminate: this.shouldTerminate,
    });

    // set up Painter instance for the node
    const painter = new Painter({
      for: node,
      in: page,
      isMercadoMode: this.isMercadoMode,
    });

    // determine the annotation text
    const setText = (callback: Function) => nodeToAnnotate.setText(callback);
    const handleSetTextResult = (setTextResult: {
      status: 'error' | 'success',
      messages: {
        toast: string,
        log: string,
      },
    }) => {
      messenger.handleResult(setTextResult);

      if (setTextResult.status === 'success') {
        // draw the annotation
        let paintResult = null;
        paintResult = painter.addAnnotation();

        // read the response from Painter; if it was unsuccessful, log and display the error
        if (paintResult && (paintResult.status === 'error')) {
          return messenger.handleResult(paintResult);
        }
      }

      return this.closeOrReset();
    };

    // set the custom text
    setText(handleSetTextResult);
    setRelaunchCommands(node, 'annotate-custom');

    return null;
  }

  /**
   * @description If two nodes are selected: annotates the selection with the
   * spacing token (“IS-X”) based on either the gap between the two nodes or, if they
   * are overlapping, the 4 directions of overlap (top, bottom, right, and left). If
   * one node is selected: annotates the height and width of the selected node
   * in “dp” (digital points) units.
   *
   * @kind function
   * @name annotateMeasurement
   *
   * @returns {null} Shows a Toast in the UI if nothing is selected or
   * if more than two nodes are selected.
   */
  annotateMeasurement() {
    const {
      messenger,
      page,
      selection,
    } = assemble(figma);
    // need one or two selected nodes
    if (selection === null || selection.length === 0 || selection.length > 2) {
      messenger.log(`Annotate measurement: ${selection.length} node(s) selected`);
      return messenger.toast('One or two layers must be selected');
    }

    // grab the gap position from the selection
    const crawler = new Crawler({ for: selection });
    const node = crawler.first();

    // set up Painter instance for the reference node
    const painter = new Painter({
      for: node,
      in: page,
      isMercadoMode: this.isMercadoMode,
    });

    // draw the spacing annotation
    // (if gap position exists or nodes are overlapped)
    let paintResult = null;
    if (selection.length === 2) {
      const gapPositionResult = crawler.gapPosition();

      // read the response from Crawler; log and display message(s)
      messenger.handleResult(gapPositionResult);
      if (gapPositionResult.status === 'success' && gapPositionResult.payload) {
        const gapPosition = gapPositionResult.payload;
        paintResult = painter.addGapMeasurement(gapPosition);
      } else {
        const overlapPositionsResult = crawler.overlapPositions();

        // read the response from Crawler; log and display message(s)
        messenger.handleResult(overlapPositionsResult);

        if (overlapPositionsResult.status === 'success' && overlapPositionsResult.payload) {
          const overlapPositions = overlapPositionsResult.payload;
          paintResult = painter.addOverlapMeasurements(overlapPositions);
        }
      }
    }

    if (selection.length === 1) {
      paintResult = painter.addDimMeasurement();
      setRelaunchCommands(node, 'measure');
    }

    // read the response from Painter; log and display message(s)
    if (paintResult) {
      messenger.handleResult(paintResult);
    }

    return this.closeOrReset();
  }

  /**
   * @description Annotates the selection with the spacing token (“IS-X”) based on either
   * the gap between the two nodes or, if they are overlapping, the 4 directions of overlap
   * (top, bottom, right, and left).
   *
   * @kind function
   * @name annotateSpacingOnly
   * @param {string} direction An optional string representing the annotation direction.
   * Valid inputs are `top`, `bottom`, `right` (default), and `left`.
   * @returns {null} Shows a Toast in the UI if nothing is selected or
   * if more than two nodes are selected.
   */
  annotateSpacingOnly(direction: 'top' | 'bottom' | 'left' | 'right' = 'right') {
    const {
      messenger,
      page,
      selection,
    } = assemble(figma);

    // need a selected node to annotate it
    if (selection === null || selection.length !== 2) {
      return messenger.toast('Two layers must be selected');
    }

    // grab the gap position from the selection
    const crawler = new Crawler({ for: selection });
    const node = crawler.first();

    // set up Painter instance for the reference node
    const painter = new Painter({
      for: node,
      in: page,
      isMercadoMode: this.isMercadoMode,
    });

    // draw the spacing annotation
    // (if gap position exists or nodes are overlapped)
    let paintResult = null;
    if (selection.length === 2) {
      const overlapPositionsResult = crawler.overlapPositions();

      // read the response from Crawler; log and display message(s)
      messenger.handleResult(overlapPositionsResult);

      if (overlapPositionsResult.status === 'success' && overlapPositionsResult.payload) {
        const overlapPositions = overlapPositionsResult.payload;
        if (overlapPositions) {
          const directions = [direction];
          paintResult = painter.addOverlapMeasurements(overlapPositions, directions);

          // read the response from Painter; log and display message(s)
          messenger.handleResult(paintResult);
        } else {
          messenger.toast('The selected layers need to overlap');
        }
      } else {
        messenger.toast('The selected layers need to overlap');
      }
    }

    return this.closeOrReset();
  }

  /**
   * @description Annotates the selection with the spacing token (“IS-X”) based on the
   * surrounding padding (top, bottom, right, and left). The selection must be a
   * node with auto-layout enabled.
   *
   * @kind function
   * @name annotateSpacingALPadding
   *
   * @returns {null} Shows a Toast in the UI if nothing is selected, if more than one node
   * is selected, or if the wrong type of node is selected.
   */
  annotateSpacingALPadding() {
    const {
      messenger,
      page,
      selection,
    } = assemble(figma);

    // need a selected node to annotate it
    if (selection === null || selection.length > 1) {
      return messenger.toast('One layer must be selected');
    }

    // grab the gap position from the selection
    const crawler = new Crawler({ for: selection });
    const node = crawler.first();

    // need a node with auto-layout to annotate it
    if (node.type !== 'FRAME' || (node.type === 'FRAME' && node.layoutMode === 'NONE')) {
      return messenger.toast('A layer with auto-layout enabled must be selected');
    }

    // set up Painter instance for the reference node
    const painter = new Painter({
      for: node,
      in: page,
      isMercadoMode: this.isMercadoMode,
    });

    // draw the spacing annotations based on auto-layout padding settings
    let paintResult = null;
    const paddingPositionsResult = crawler.paddingPositions();

    // read the response from Crawler; log and display message(s)
    messenger.handleResult(paddingPositionsResult);

    if (paddingPositionsResult.status === 'success' && paddingPositionsResult.payload) {
      const paddingPositions = paddingPositionsResult.payload;
      if (paddingPositions) {
        paintResult = painter.addOverlapMeasurements(paddingPositions);

        // read the response from Painter; log and display message(s)
        messenger.handleResult(paintResult);
      } else {
        messenger.toast('The selected layers need to overlap');
      }
    } else {
      messenger.toast('The selected layers need to overlap');
    }

    return this.closeOrReset();
  }

  /**
   * @description Draws semi-transparent “Bounding Box(es)” around any selected nodes.
   * The `type` parameter determines if a single box is drawn, incorporating all selected
   * nodes (`single`), or if a box is drawn around each individual node (`multiple`).
   *
   * @kind function
   * @name drawBoundingBoxes
   *
   * @param {string} type Use `single` for a box around the entire selection or `multiple`
   * for individual boxes around each selected node.
   *
   * @returns {null} Shows a Toast in the UI if nothing is selected.
   */
  drawBoundingBoxes(type: 'single' | 'multiple' = 'single') {
    const {
      messenger,
      page,
      selection,
    } = assemble(figma);

    // need a selected node to annotate it
    if (selection === null || selection.length === 0) {
      messenger.log('Draw bounding box: nothing selected');
      return messenger.toast('At least one layer must be selected');
    }

    const drawSingleBox = (nodes) => {
      // grab the position from the selection
      const crawler = new Crawler({ for: nodes });

      const node = crawler.first();
      const positionResult = crawler.position();

      // read the response from Crawler; log and display message(s)
      messenger.handleResult(positionResult);

      if (positionResult.status === 'success' && positionResult.payload) {
        const position = positionResult.payload;
        const painter = new Painter({
          for: node,
          in: page,
          isMercadoMode: this.isMercadoMode,
        });

        // draw the bounding box (if position exists)
        let paintResult = null;
        if (position) {
          paintResult = painter.addBoundingBox(position);
        }

        // read the response from Painter; log and display message(s)
        messenger.handleResult(paintResult);
      }
    };

    // set individual boxes for each selected node or set a single box
    // that covers all nodes in the selection
    if (type === 'multiple') {
      selection.forEach((node: SceneNode) => {
        drawSingleBox([node]); // expects an array
      });
    } else {
      drawSingleBox(selection);
    }

    return this.closeOrReset();
  }

  /**
   * @description Retrieves a node based on the supplied `id` and draws an auxilarly Key Annotation
   * based on the supplied `key`.
   *
   * @kind function
   * @name keystopAddRemoveKeys
   *
   * @param {Object} options Should include a Figma node `id` and the `key` to be added.
   * @param {boolean} removeKey Default is `false`. If set to `true`, the list of keystops will not
   * be re-painted after an update, effectively removing the annotation that corresponds to the
   * supplied `id` in `options`.
   *
   * @returns {null}
   */
  keystopAddRemoveKeys(
    options: {
      id: string,
      key: PluginKeystopKeys,
    },
    removeKey: boolean = false,
  ) {
    const { id, key } = options;
    const node: BaseNode = figma.getNodeById(id);

    if (node) {
      // retrieve the node data
      const nodeData = JSON.parse(node.getPluginData(DATA_KEYS.keystopNodeData) || null);
      if (nodeData) {
        let keys: Array<PluginKeystopKeys> = [];
        if (nodeData.keys) {
          keys = nodeData.keys;
        }

        let newKeys: Array<PluginKeystopKeys> = keys;
        keys.forEach((keyEntry, index) => {
          if (keyEntry === key) {
            if (index > -1) {
              newKeys = [
                ...newKeys.slice(0, index),
                ...newKeys.slice(index + 1),
              ];
            }
          }
        });

        if (!removeKey) {
          newKeys.push(key);
        }

        nodeData.keys = newKeys;
        node.setPluginData(
          DATA_KEYS.keystopNodeData,
          JSON.stringify(nodeData),
        );
      }

      // repaint the node
      this.annotateKeystop([node as SceneNode]);
    }

    // close or refresh UI
    if (this.shouldTerminate) {
      this.closeOrReset();
    } else {
      App.refreshGUI();
    }
    return null;
  }

  /**
   * @description Triggers a UI refresh with the current selection. In the case of the
   * `a11y-keyboard` view context, the necessary data is collected and an object is passed
   * over to the UI thread.
   *
   * @kind function
   * @name refreshGUI
   *
   * @returns {null}
   */
  static async refreshGUI() {
    const {
      messenger,
      page,
      selection,
    } = assemble(figma);

    // retrieve existing options
    const options: PluginOptions = await getOptions();

    const { currentView, isMercadoMode } = options;

    // calculate UI size, based on view type and selection
    let { width } = GUI_SETTINGS.default;
    let { height } = GUI_SETTINGS.default;
    switch (currentView) {
      case 'general': {
        if (isMercadoMode) {
          width = GUI_SETTINGS.mercadoDefault.width;
          height = GUI_SETTINGS.mercadoDefault.height;
        }
        break;
      }
      case 'a11y-headings':
      case 'a11y-keyboard':
      case 'a11y-labels':
        width = GUI_SETTINGS.accessibilityDefault.width;
        height = GUI_SETTINGS.accessibilityDefault.height;
        break;
      default:
        return null;
    }

    const nodes: Array<SceneNode> = [];
    const sessionKey = null; // tktk
    const items: Array<{
      id: string,
      name: string,
      position?: number,
      hasStop: boolean,
      isSelected: boolean,
    }> = [];

    // specific to `a11y-keyboard`
    if (currentView === 'a11y-keyboard') {
      // grab tracking data for the page
      const trackingData: Array<PluginNodeTrackingData> = JSON.parse(
        page.getPluginData(DATA_KEYS.keystopAnnotations) || '[]',
      );

      // iterate through each node in a selection
      const selectedNodes: Array<SceneNode> = selection;

      // determine topFrames involved in the current selection
      const crawlerForSelected = new Crawler({ for: selectedNodes });
      const topFrameNodes: Array<FrameNode> = crawlerForSelected.topFrames();

      // iterate topFrames and select nodes that already have annotations
      topFrameNodes.forEach((topFrame: FrameNode) => {
        const keystopNodes: Array<SceneNode> = getKeystopNodes(topFrame, trackingData);
        keystopNodes.forEach(keystopNode => nodes.push(keystopNode));

        refreshAnnotations(
          topFrame,
          trackingData,
          page,
          isMercadoMode,
        );
      });

      // iterate topFrames and select nodes that could have stops based on assignment data
      topFrameNodes.forEach((topFrame: FrameNode) => {
        const extractAssignedKeystops = (children) => {
          const crawlerForChildren = new Crawler({ for: children });
          const childNodes = crawlerForChildren.all();
          childNodes.forEach((childNode) => {
            const peerNodeData = getPeerPluginData(childNode);
            if (peerNodeData && peerNodeData.hasKeystop) {
              if (
                !existsInArray(nodes, childNode.id)
                && !existsInArray(topFrameNodes, childNode.id)
              ) {
                nodes.push(childNode);
                if (peerNodeData.allowKeystopPassthrough && childNode.children) {
                  extractAssignedKeystops(childNode.children);
                }
              }
            }
          });
        };
        extractAssignedKeystops(topFrame.children);
      });

      // add in any directly-selected nodes that do not have annotations yet
      selectedNodes.forEach((node: SceneNode) => {
        if (
          !existsInArray(nodes, node.id)
          && !existsInArray(topFrameNodes, node.id)
        ) {
          nodes.push(node);
        }
      });

      // set up selected bundle
      nodes.forEach((node: SceneNode) => {
        const { id, name } = node;
        const {
          hasStop,
          keys,
          position,
        } = getKeystopPosition(node);
        const viewObject = {
          id,
          name,
          position,
          hasStop,
          isSelected: existsInArray(selectedNodes, node.id),
          keys,
        };

        items.push(viewObject);
      });
    } else {
      nodes.forEach((node: SceneNode) => {
        const { id, name } = node;
        const viewObject = {
          id,
          name,
          hasStop: false,
          isSelected: true,
        };

        items.push(viewObject);
      });
    }

    // send the updates to the UI
    figma.ui.postMessage({
      action: 'refreshState',
      payload: {
        currentView,
        isMercadoMode,
        items,
        sessionKey,
        // guiStartSize: newGUIHeight,
      },
    });

    // commit the calculated size
    if (
      (currentView !== 'a11y-keyboard')
      || ((currentView === 'a11y-keyboard') && items.length < 1)
    ) {
      figma.ui.resize(
        width,
        height,
      );
    }

    messenger.log(`Updating UI view (${currentView}) with ${nodes.length} selected ${nodes.length === 1 ? 'node' : 'nodes'}`);
    return null;
  }

  /**
   * @description Retrieves a node based on the supplied `nodeId` or uses the current selection
   * and removes associated Keystop annotations and auxilary key annotations.
   *
   * @kind function
   * @name removeKeystops
   *
   * @param {string} nodeId The `id` of a Figma node with a Keystop annotation.
   *
   * @returns {null} Shows a Toast in the UI if a `nodeId` is not supplied.
   */
  async removeKeystops(nodeId?: string) {
    const {
      messenger,
      page,
      selection,
    } = assemble(figma);

    if (!nodeId && selection.length < 1) {
      messenger.log('Cannot remove keystop; missing node ID(s)', 'error');
    }

    const nodesToRepaint: Array<SceneNode> = [];
    let nodes = selection;
    if (nodeId) {
      const node: BaseNode = figma.getNodeById(nodeId);
      if (node) {
        nodes = [node];
      }
    }

    // determine topFrames involved in the current selection
    const crawler = new Crawler({ for: nodes });
    const topFrameNodes: Array<FrameNode> = crawler.topFrames();

    // grab tracking data for the page
    const trackingData: Array<PluginNodeTrackingData> = JSON.parse(
      page.getPluginData(DATA_KEYS.keystopAnnotations) || '[]',
    );

    // iterate topFrames and remove annotation(s) that match node(s)
    topFrameNodes.forEach((frameNode: FrameNode) => {
      // read keystop list data from top frame
      const keystopList: Array<{
        id: string,
        position: number,
      }> = JSON.parse(frameNode.getPluginData(DATA_KEYS.keystopList) || null);

      // remove item(s) from the keystop list
      // remove item(s) from the tracking data
      let newKeystopList = keystopList;
      let newTrackingData = trackingData;
      if (keystopList) {
        nodes.forEach((node) => {
          newKeystopList = updateArray(newKeystopList, node, 'id', 'remove');
          newTrackingData = updateArray(newTrackingData, node, 'id', 'remove');
        });
      }

      // set new keystop list
      frameNode.setPluginData(
        DATA_KEYS.keystopList,
        JSON.stringify(newKeystopList),
      );

      // set new tracking data
      page.setPluginData(
        DATA_KEYS.keystopAnnotations,
        JSON.stringify(newTrackingData),
      );

      // use the new, sorted list to select the original nodes in figma
      newKeystopList.forEach((keystopItem) => {
        const itemNode: BaseNode = figma.getNodeById(keystopItem.id);
        if (itemNode) {
          nodesToRepaint.push(itemNode as SceneNode);
        }
      });
    });

    // remove the corresponding annotations
    const nodeIds: Array<string> = [];
    nodes.forEach(node => nodeIds.push(node.id));

    // remove the orphaned annotations
    cleanupAnnotations(trackingData, nodeIds);

    // repaint affected nodes
    if (nodesToRepaint.length > 0) {
      this.annotateKeystop(nodesToRepaint);
    }

    // close or refresh UI
    if (this.shouldTerminate) {
      this.closeOrReset();
    } else {
      App.refreshGUI();
    }
    return null;
  }

  /**
   * @description Resizes the plugin UI based on either a default, or a provided
   * `bodyHeight` in the `payload` object. The object is sent from the UI thread.
   *
   * @kind function
   * @name resizeGUI
   *
   * @param {Object} payload Should contain `bodyHeight` as the height of the current
   * contents calculated in the UI.
   *
   * @returns {Promise} Returns a promise for resolution.
   */
  static async resizeGUI(
    payload: { bodyHeight: number },
  ) {
    const { bodyHeight } = payload;
    let newGUIHeight = bodyHeight + 14; // add buffer for info trigger
    if (newGUIHeight < GUI_SETTINGS.accessibilityDefault.height) {
      newGUIHeight = GUI_SETTINGS.accessibilityDefault.height;
    }

    if (bodyHeight && newGUIHeight) {
      figma.ui.resize(
        GUI_SETTINGS.accessibilityDefault.width,
        newGUIHeight,
      );
    }
  }

  /**
   * @description Handles setting the UI view context based on a view type sent
   * from the UI thread. The new view type is saved to `clientStorage` and the `refreshGUI`
   * function is called.
   *
   * @kind function
   * @name setViewContext
   *
   * @param {Object} payload Should contain `newView` as the height of the current
   * contents calculated in the UI.
   *
   * @returns {Promise} Returns a promise for resolution.
   */
  static async setViewContext(payload: { newView: PluginViewTypes }) {
    const { newView }: { newView: PluginViewTypes } = payload;

    // retrieve existing options
    const options: PluginOptions = await getOptions();

    // set new view without changing other options
    options.currentView = newView;

    // save new options to storage
    await figma.clientStorage.setAsync(DATA_KEYS.options, options);

    // refresh the view
    App.refreshGUI();
  }

  /**
   * @description Displays the plugin GUI within Figma.
   *
   * @kind function
   * @name showGUI
   *
   * @param {Object} messenger An initialized instance of the Messenger class for
   * logging (optional).
   *
   * @returns {null}
   */
  static async showGUI(messenger?: { log: Function }) {
    if (messenger) {
      messenger.log('Display GUI');
    }

    // show UI
    figma.ui.show();

    return null;
  }

  /**
   * @description Triggers a UI refresh and then displays the plugin UI.
   *
   * @kind function
   * @name showToolbar
   *
   * @returns {Promise} Returns a promise for resolution.
   */
  static async showToolbar() {
    const { messenger } = assemble(figma);

    await App.refreshGUI();
    await App.showGUI(messenger);
  }

  /**
   * @description Enables/disables a feature-flag (`isMercadoMode`) used to expose
   * features specific to the Mercado Design Library. The flag is saved to local
   * storage so that it persists across files.
   *
   * @kind function
   * @name toggleMercadoMode
   *
   * @returns {Promise} Returns a promise for resolution.
   */
  static async toggleMercadoMode() {
    // retrieve existing options
    const options: PluginOptions = await getOptions();

    // set preliminary mercado mode
    const currentIsMercadoMode: boolean = options.isMercadoMode;

    // set new mercado mode flag without changing other options
    options.isMercadoMode = !currentIsMercadoMode;

    // save new options to storage
    await figma.clientStorage.setAsync(DATA_KEYS.options, options);

    // reset the view to “general”
    await this.setViewContext({ newView: 'general' });

    // show the toolbar
    await this.showToolbar();
  }

  /**
   * @description Retrieves a node based on the supplied `id` and uses the `position` to update
   * the node’s Keystop annotation. Any annotations in the top frame with new numbers are
   * re-painted.
   *
   * @kind function
   * @name updateKeystops
   *
   * @param {Object} options Should include a Figma node `id` and the `key` to be added.
   *
   * @returns {null}
   */
  async updateKeystops(options: {
    id: string,
    position: string,
  }) {
    const { messenger } = assemble(figma);

    const nodeId: string = options.id;
    // force the new position into a positive integer
    let newPosition: number = parseInt(options.position, 10);

    if (!nodeId || !newPosition) {
      messenger.log('Cannot update keystops; missing node ID or new position', 'error');
    }

    const nodesToRepaint: Array<SceneNode> = [];
    let nodes: Array<BaseNode> = [];
    const node: BaseNode = figma.getNodeById(nodeId);
    if (node) {
      nodes = [node];
    }

    // determine topFrames involved in the current selection
    const crawler = new Crawler({ for: nodes });
    const topFrameNodes: Array<FrameNode> = crawler.topFrames();

    // iterate topFrames and remove annotation(s) that match node(s)
    topFrameNodes.forEach((frameNode: FrameNode) => {
      // read keystop list data from top frame
      const keystopList: Array<{
        id: string,
        position: number,
      }> = JSON.parse(frameNode.getPluginData(DATA_KEYS.keystopList) || null);

      // remove item(s) from the keystop list
      let newKeystopList = [];
      if (keystopList) {
        // number items
        const numberItems = keystopList.length;

        // validate and adjust based on actual number of items
        if (newPosition > numberItems) {
          newPosition = numberItems;
        }

        // find the old position
        const index = 0;
        const selectedItem = keystopList.filter(keystopItem => keystopItem.id === nodeId)[index];
        const oldPosition = selectedItem.position;

        // compare new/old positions and, if applicable, set up the new list
        if (newPosition === oldPosition) {
          // do nothing if the positions match
          newKeystopList = keystopList;
        } else {
          const setPosition = (currentPosition: number, itemId: string): number => {
            // the selected node always gets the new position
            if (itemId === nodeId) {
              return newPosition;
            }

            // how we manipulate the new position is based on relationship to the
            // _selected_ node’s old position:
            //
            // nodes higher in the list relative to the old position may need to be moved lower;
            // nodes lower in the list relative to the old position may need to be moved higher.
            if (currentPosition > oldPosition) {
              // when current position is less than the _new_ position, subtract 1
              if (currentPosition <= newPosition) {
                return (currentPosition - 1);
              }
            } else if (currentPosition >= newPosition) {
              // when current position is greater than the _new_ position, add 1
              return (currentPosition + 1);
            }
            return currentPosition;
          };

          // build the new list
          keystopList.forEach((keystopItem) => {
            // stub in new entry based on old values
            const newItemEntry = {
              id: keystopItem.id,
              position: setPosition(keystopItem.position, keystopItem.id),
            };

            newKeystopList.push(newItemEntry);
          });
        }
      }

      // sort the new list by position
      const sortByPosition = (keystopItemA, keystopItemB) => {
        const aPosition = keystopItemA.position;
        const bPosition = keystopItemB.position;
        if (aPosition < bPosition) {
          return -1;
        }
        if (aPosition > bPosition) {
          return 1;
        }
        return 0;
      };
      newKeystopList = newKeystopList.sort(sortByPosition);

      // commit the new keystop list
      frameNode.setPluginData(
        DATA_KEYS.keystopList,
        JSON.stringify(newKeystopList),
      );

      // use the new, sorted list to select the original nodes in figma
      newKeystopList.forEach((keystopItem) => {
        const itemNode: BaseNode = figma.getNodeById(keystopItem.id);
        if (itemNode) {
          nodesToRepaint.push(itemNode as SceneNode);
        }
      });
    });

    // repaint affected nodes
    this.annotateKeystop(nodesToRepaint);

    // close or refresh UI
    if (this.shouldTerminate) {
      this.closeOrReset();
    } else {
      App.refreshGUI();
    }
    return null;
  }
}<|MERGE_RESOLUTION|>--- conflicted
+++ resolved
@@ -2,17 +2,13 @@
 import Identifier from './Identifier';
 import Messenger from './Messenger';
 import Painter from './Painter';
-<<<<<<< HEAD
 import {
   existsInArray,
+  findTopFrame,
   getPeerPluginData,
   updateArray,
 } from './Tools';
 import { DATA_KEYS, GUI_SETTINGS } from './constants';
-=======
-import { findTopFrame } from './Tools';
-import { DATA_KEYS } from './constants';
->>>>>>> f85c55f4
 
 /**
  * @description A shared helper function to set up in-UI messages and the logger.
@@ -36,7 +32,6 @@
 };
 
 /**
-<<<<<<< HEAD
  * @description Checks tracking data against an array of orphaned IDs. If the IDs match,
  * the annotation is removed.
  *
@@ -274,7 +269,9 @@
   }
 
   return options;
-=======
+};
+
+/*
  * @description Invokes Figma’s `setRelaunchData` on the passed node and sets up
  * relaunch buttons. The buttons in-use are also saved/tracked on the node’s data.
  *
@@ -334,8 +331,7 @@
   node.setPluginData(DATA_KEYS.relaunch, JSON.stringify(commandBundle));
 
   return null;
->>>>>>> f85c55f4
-};
+}
 
 /**
  * @description A class to handle core app logic and dispatch work to other classes.
