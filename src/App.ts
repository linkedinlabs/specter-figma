--- conflicted
+++ resolved
@@ -261,17 +261,9 @@
   } = options;
 
   // set data keys
-<<<<<<< HEAD
-  const annotationsDataType = nodeType === 'keystop' ? DATA_KEYS.keystopAnnotations : DATA_KEYS.labelAnnotations; // this gets the tracking data
-  const listDataType = nodeType === 'keystop' ? DATA_KEYS.keystopList : DATA_KEYS.labelList;
-=======
   const annotationsDataType = DATA_KEYS[`${nodeType}Annotations`];
   const listDataType = DATA_KEYS[`${nodeType}List`];
->>>>>>> 64239e43
-
-  console.log(JSON.parse(page.getPluginData(annotationsDataType)));
-  // console.log(annotationsDataType) //xxxlabelAnnotations-001 string, gets page-level list of tracking details for design components with label annotations
-  // console.log(listDataType) //just a string that points to labelList-001 thing
+
 
   // removes a node, if it exists
   const removeNode = (nodeId: string) => {
@@ -617,15 +609,14 @@
 
 /** WIP
  * @description Takes a frame node and uses its list data to create an array of nodes that
- * currently have Keystop Annotations. The `trackingData` is used in case the list is stale
- * and we need to clean up annotations that no longer exist.
+ * currently have Keystop Annotations.
  *
  * @kind function
  * @name getStopNodes
  *
- * @param {Object} frameNode The top-level frame node we want to locate Keystops within.
- * @param {Array} trackingData The page-level node tracking data.
- * @param {boolean} resetData Set to true if we know annotations are being re-painted and
+ * @param {string} nodeType Indicates whether the stop nodes are keystops or labels.
+ * @param {Object} options The top-level frame node we want to locate stops within,
+ * and resetData Set to true if we know annotations are being re-painted and
  * the top-level frame node’s list data should be cleared out.
  *
  * @returns {Array} An array of nodes (SceneNode) with Keystop Annotations.
@@ -642,27 +633,25 @@
     resetData,
   } = options;
   const nodes: Array<SceneNode> = [];
-  const listDataType = DATA_KEYS[`${nodeType}List`];
 
   // grab (or initialize) keystop list for the top frame
-  const listData = JSON.parse(frameNode.getPluginData(listDataType) || null);
-  let list: Array<{
-    id: string,
-    position: number,
-  }> = [];
-  if (listData) {
-    list = listData;
-  }
-
-  if (list.length > 0) {
+  const list = JSON.parse(frameNode.getPluginData(DATA_KEYS[`${nodeType}List`]) || '[]');
+  // let list: Array<{
+  //   id: string,
+  //   position: number,
+  // }> = [];
+  // if (listData) {
+  //   list = listData;
+  // }
+
+  // if (list.length) {
     list.forEach((item) => {
       const nodeToAdd: SceneNode = frameNode.findOne(node => node.id === item.id);
-
       if (nodeToAdd) {
         nodes.push(nodeToAdd);
       }
     });
-  }
+  // }
 
   // reset the top frame list – list should be reset when annotations are re-painted
   if (resetData) {
@@ -683,6 +672,7 @@
  * @kind function
  * @name getStopData
  *
+ * @param {string} nodeType Indicates whether the stop nodes are keystops or labels.
  * @param {Object} node A SceneNode to check for Keystop data.
  *
  * @returns {Object} An object formatted for the UI including `hasStop`, a boolean indicating
@@ -717,25 +707,25 @@
   // find data for selected node
   const nodeDataType = DATA_KEYS[`${nodeType}NodeData`];
   const nodeData = JSON.parse(node.getPluginData(nodeDataType) || null);
-  if (nodeData) {
+  // if (nodeData) {
     // set keys
-    if (nodeData.keys) {
+    if (nodeData?.keys) {
       const { keys } = nodeData;
       nodePositionData.keys = keys;
     }
 
     // set role
-    if (nodeData.role) {
+    if (nodeData?.role) {
       const { role } = nodeData;
       nodePositionData.role = role;
     }
 
     // set labels
-    if (nodeData.labels) {
+    if (nodeData?.labels) {
       const { labels } = nodeData;
       nodePositionData.labels = labels;
     }
-  }
+  // }
 
   // find top frame for selected node
   const crawler = new Crawler({ for: [node] });
@@ -743,8 +733,7 @@
   if (topFrame) {
     // read keystop list data from top frame
     const itemIndex = 0;
-    const listDataType = DATA_KEYS[`${nodeType}List`];
-    const stopList = JSON.parse(topFrame.getPluginData(listDataType) || null);
+    const stopList = JSON.parse(topFrame.getPluginData(DATA_KEYS[`${nodeType}List`]) || null);
 
     if (stopList) {
       const stopItem = stopList.filter(item => item.id === node.id)[itemIndex];
