import {
  existsInArray,
  findTopFrame,
  findParentInstance,
  getNodeSettings,
  getPeerPluginData,
  isInternal,
  isVisible,
  resizeGUI,
  setNodeSettings,
  toSentenceCase,
  updateArray,
} from './Tools';
import {
  CONTAINER_NODE_TYPES,
  DATA_KEYS,
  RADIUS_MATRIX,
} from './constants';

// --- private functions
/**
 * @description Sets the `annotationText` on a given node’s settings object.
 *
 * @kind function
 * @name setAnnotationTextSettings
 ()
 * @param {string} annotationText The text to add to the node’s settings.
 * @param {string} annotationSecondaryText Optional text to add to the node’s settings.
 * @param {string} annotationType The type of annotation (`custom`, `component`, `style`).
 * @param {Object} nodeId The `id` for the Figma node receiving the settings update.
 * @param {Object} page The page containing the node to be annotated.
 *
 * @private
 */
const setAnnotationTextSettings = (
  annotationText: string,
  annotationSecondaryText: string,
  annotationType: 'component' | 'custom' | 'keystop' | 'style',
  nodeId: string,
  page: any,
): void => {
  let nodeSettings = getNodeSettings(page, nodeId);

  // set `annotationText` on the node settings
  if (!nodeSettings) {
    nodeSettings = {
      id: nodeId,
      annotationText,
      annotationSecondaryText,
      annotationType,
    };
  } else {
    nodeSettings.annotationText = annotationText;
    nodeSettings.annotationSecondaryText = annotationSecondaryText;
    nodeSettings.annotationType = annotationType;
  }

  // commit the settings update
  setNodeSettings(page, nodeSettings);

  return null;
};

/**
 * @description Checks the component name for the presence of `☾` or `☼` icons. If neither icon is
 * found, the component is most-likely a legacy component.
 *
 * @kind function
 * @name isLegacyByName
 *
 * @param {string} name The full name of the node.
 *
 * @returns {boolean} Bool declaring `true` for legacy component and `false` for newer component.
 *
 * @private
 */
const isLegacyByName = (name: string): boolean => {
  let isLegacy: boolean = true;

  isLegacy = !name.includes('☾');
  if (isLegacy) { isLegacy = !name.includes('☼'); }

  return isLegacy;
};

/**
 * @description Checks the component name against a list of known Foundation names and sets
 * `annotationType` appropriately.
 *
 * @kind function
 * @name checkNameForType
 *
 * @param {string} name The full name of the node.
 *
 * @returns {string} The `annotationType` – either `component` or `style`.
 *
 * @private
 */
const checkNameForType = (name: string): 'component' | 'style' => {
  let annotationType: 'component' | 'style' = 'component';

  // only appy type-check to internal builds
  if (isInternal()) {
    // name substrings, exclusive to Foundations
    const foundations: Array<string> = ['Divider', 'Flood', 'Icons', 'Illustration', 'Logos'];
    let libraryName: string = name;

    // process checks based on whether or not the source is from a legacy or new library
    if (isLegacyByName(name)) {
      // grab the first segment of the name (before the first “/”) – top-level Kit name
      libraryName = name.split('/')[0]; // eslint-disable-line prefer-destructuring

      // set up some known exceptions (remove the text that would trigger a type change)
      libraryName = libraryName.replace('(Dual Icons)', '');
    }

    // check if one of the foundation substrings exists in the `libraryName`
    if (foundations.some(foundation => libraryName.indexOf(foundation) >= 0)) {
      annotationType = 'style';
    }
  }

  return annotationType;
};

/**
 * @description Removes any library/grouping names from the node name.
 *
 * @kind function
 * @name cleanName
 *
 * @param {string} name The full name of the node.
 *
 * @returns {string} The last segment of the node name as a string.
 *
 * @private
 */
const cleanName = (name: string): string => {
  if (!name.trim()) { return 'Unknown'; }

  let cleanedName: string = name;

  // only apply changes to internal builds
  if (isInternal()) {
    if (isLegacyByName(name)) {
      // take only the last segment of the name (after a “/”, if available)
      // ignore segments that begin with a “w” as-in “…Something w/ Icon”
      cleanedName = cleanedName.split(/(?:[^w|^\s])(\/)/).pop();
    } else {
      cleanedName = cleanedName.replace('☾ ', '');
      cleanedName = cleanedName.replace('☼ ', '');
      cleanedName = cleanedName.replace('☾', '');
      cleanedName = cleanedName.replace('☼', '');
    }

    // otherwise, fall back to the full node name
    cleanedName = !cleanedName.trim() ? name : cleanedName;
  }

  return cleanedName;
};

/**
 * @description Color names in the library contain more information than necessary for
 * speccing (i.e. “Blue / Blue-60”)—only use the bit after the last “/”, and change any hyphens to
 * spaces for easier reading.
 *
 * @kind function
 * @name cleanColorName
 *
 * @param {string} name The original name of the color.
 *
 * @returns {string} The cleaned name of the color for the annotation.
 *
 * @private
 */
const cleanColorName = (name: string): string => {
  let cleanedName = name;
  cleanedName = cleanedName.split(' / ').pop();
  cleanedName = cleanedName.replace(/-/g, ' ');
  return cleanedName;
};

/**
 * @description Set the style (Foundation) text based on applied effect or fill styles. Effect
 * styles take precedence over fill styles in the hierarchy. Color names (fill styles) are
 * “cleaned” to remove duplication and hyphens using `cleanColorName`.
 *
 * @kind function
 * @name setStyleText
 *
 * @param {Object} options Object containing the lookup IDs for effect and/or fill.
 *
 * @returns {string} The cleaned name of the color for the annotation.
 *
 * @private
 */
const setStyleText = (options: {
  effectStyleId?: string | symbol,
  fillStyleId?: string | symbol,
  strokeStyleId?: string | symbol,
  textStyleId?: string | symbol,
  textAlignHorizontal?: 'LEFT' | 'CENTER' | 'RIGHT' | 'JUSTIFIED',
}): {
  textToSet: string,
  subtextToSet: string,
} => {
  const {
    effectStyleId,
    fillStyleId,
    strokeStyleId,
    textStyleId,
    textAlignHorizontal,
  } = options;
  let textToSet: string = null;
  let subtextToSet: string = null;
  const subtextToSetArray: Array<string> = [];

  // load the styles
  const effectStyle: BaseStyle = effectStyleId !== figma.mixed
    ? figma.getStyleById(effectStyleId as string) : null;
  const fillStyle: BaseStyle = fillStyleId !== figma.mixed
    ? figma.getStyleById(fillStyleId as string) : null;
  const strokeStyle: BaseStyle = strokeStyleId !== figma.mixed
    ? figma.getStyleById(strokeStyleId as string) : null;
  const textStyle: BaseStyle = textStyleId !== figma.mixed
    ? figma.getStyleById(textStyleId as string) : null;

  // ------- set text (based on hierarchy Text > Effect > Fill > Stroke)

  // set type
  if (textStyle && textStyle.remote) {
    textToSet = cleanName(textStyle.name);

    // set effect, fill, and stroke as override(s)
    if (effectStyle && effectStyle.remote) { subtextToSetArray.push(cleanName(effectStyle.name)); }
    if (strokeStyle && strokeStyle.remote) { subtextToSetArray.push(`Stroke: ${cleanColorName(strokeStyle.name)}`); }
    if (fillStyle && fillStyle.remote) { subtextToSetArray.push(cleanColorName(fillStyle.name)); }
  }

  if (!textToSet && effectStyle && effectStyle.remote) {
    // set effect name as main text
    textToSet = cleanName(effectStyle.name);

    // set fill and stroke color(s) as override(s)
    if (strokeStyle && strokeStyle.remote) { subtextToSetArray.push(`Stroke: ${cleanColorName(strokeStyle.name)}`); }
    if (fillStyle && fillStyle.remote) { subtextToSetArray.push(cleanColorName(fillStyle.name)); }
  }

  if (!textToSet && fillStyle && fillStyle.remote) {
    // set fill color as main text
    textToSet = cleanColorName(fillStyle.name);

    // set stroke color as override
    if (strokeStyle && strokeStyle.remote) { subtextToSetArray.push(`Stroke: ${cleanColorName(strokeStyle.name)}`); }
  }

  if (!textToSet && strokeStyle && strokeStyle.remote) {
    // set stroke color as main text
    textToSet = `Stroke: ${cleanColorName(strokeStyle.name)}`;
  }

  // check type for alignment
  if (textAlignHorizontal && textAlignHorizontal !== 'LEFT') {
    let textAlignmentOverride: string = null;
    const textAlignment = toSentenceCase(textAlignHorizontal);
    textAlignmentOverride = `Align: ${textAlignment}`;
    subtextToSetArray.push(textAlignmentOverride);
  }

  subtextToSet = subtextToSetArray.join(', ');

  return {
    textToSet,
    subtextToSet,
  };
};

/**
 * @description Looks through a component’s inner nodes primarily for Icon nodes. Checks those
 * nodes for presence in the main component. If the icon node cannot be found in the main
 * it is declared an override. Returns a text string based on the override(s) and context.
 *
 * @kind function
 * @name parseOverrides
 *
 * @param {Object} parentNode The Figma parentNode object.
 *
 * @returns {string} Text containing information about the override(s).
 *
 * @private
 */
const parseOverrides = (parentNode: any): string => {
  const overridesText: Array<string> = [];
  // check for styles
  const {
    effectStyleId,
    fillStyleId,
    strokeStyleId,
    textStyleId,
    textAlignHorizontal,
  } = parentNode;

  // set styles text
  const {
    textToSet,
    subtextToSet,
  } = setStyleText({
    effectStyleId,
    fillStyleId,
    strokeStyleId,
    textStyleId,
    textAlignHorizontal,
  });

  // add styles to overrides
  if (textToSet) { overridesText.push(textToSet); }
  if (subtextToSet) { overridesText.push(subtextToSet); }

  // find base-level inner parentNodes and check if they are icon overrides
  // `parentNode.children` only gives us immediate children; `parentNode.findOne(…` gives us
  // all children, flattened, and iterates.
  //
  // only check for icon overrides if the top-level component has “button” in its name
  if (parentNode.name.toLowerCase().includes('button') || parentNode.name.includes('FAB')) {
    parentNode.findOne((node) => {
      // lowest-level, visible node in a branch
      if (isVisible(node) && !node.children) {
        /**
         * @description Given a node inside of a component instance, find a parent
         * component instance that matches the naming scheme of an icon.
         *
         * @kind function
         * @name isOverrideableIconNode
         *
         * @param {Object} innerNode A Figma node object (`SceneNode`).
         *
         * @returns {boolean} Set to `true` if `innerNode` is an icon.
         *
         * @private
         */
        const isOverrideableIconNode = (innerNode) => {
          let { parent } = innerNode;
          let currentNode = innerNode;
          let isOverrideableIcon: boolean = false;

          if (
            !currentNode.name.toLowerCase().includes('button')
            && (currentNode.name.toLowerCase().includes('provisional') || currentNode.name.toLowerCase().includes('placeholder'))
          ) {
            isOverrideableIcon = true;
          }

          if (!isOverrideableIcon && parent) {
            // iterate until the parent id matches queried node id
            while (parent && parent.id !== parentNode.id) {
              currentNode = parent;

              // look for Icon overrides – based on finding a container (parent) node
              // that includes “icon” in the name, but not also “button”
              if (
                !currentNode.name.toLowerCase().includes('button')
                && (currentNode.name.toLowerCase().includes('provisional') || currentNode.name.toLowerCase().includes('placeholder'))
              ) {
                isOverrideableIcon = true;
              }
              parent = currentNode.parent;
            }
          }

          return isOverrideableIcon;
        };

        // finds the first component instance above the low-level node
        const parentInstanceNode = findParentInstance(node);

        if (parentInstanceNode) {
          // check if parentInstanceNode is an icon
          const isOverrideableIcon: boolean = isOverrideableIconNode(parentInstanceNode);

          if (isOverrideableIcon) {
            // grab cleaned name (last portion)
            const overrideName: string = cleanName(parentInstanceNode.name);

            // ignore placeholder/provisional (not overrides)
            if (
              !overrideName.toLowerCase().includes('placeholder')
              && !overrideName.toLowerCase().includes('provisional')
            ) {
              // set the icon name as an override
              overridesText.push(overrideName);
            }
          }
        }
      }
    });
  }

  // compiles overrides into `setOverridesText` string
  // only apply label to internal builds
  const uniqueOverridesText = Array.from(new Set(overridesText));
  let setOverridesText: string = null;
  if (isInternal() && uniqueOverridesText.length > 0) {
    let label: string = 'Override';
    if (uniqueOverridesText.length > 1) {
      label = 'Overrides';
    }
    setOverridesText = `${label}: ${uniqueOverridesText.join(', ')}`;
  } else if (!isInternal() && uniqueOverridesText.length > 0) {
    setOverridesText = uniqueOverridesText.join(', ');
  }

  return setOverridesText;
};

/**
 * @description Parses a layer name into variants (`key` and `value`). Checks the parent
 * set’s peer data and removes any variants that should be ignored. Compiles the variants
 * and set name into a single name string.
 *
 * @kind function
 * @name parseVariants
 *
 * @param {string} variantLayerName The current node name for the variant.
 * @param {Object} componentSetNode The Figma ComponentSetNode object.
 *
 * @returns {string} The proper token name for the variant.
 *
 * @private
 */
const parseVariants = (
  variantLayerName: string,
  componentSetNode: ComponentSetNode,
): string => {
  // grab clean name from set node
  const setName = cleanName(componentSetNode.name);
  let nameWithVariants = `${setName} ${variantLayerName}`;

  let variants: Array<{
    key: string,
    value: string,
  }> = [];
  const nameVariantArray: Array<string> = variantLayerName.split(',');

  // extract variants from variant layer name
  nameVariantArray.forEach((variantKey) => {
    const variantKeyStripped = variantKey.trim();
    const variantKeyArray: Array<string> = variantKeyStripped.split('=');
    if (variantKeyArray.length === 2) {
      const keyIndex: number = 0;
      const valueIndex: number = 1;
      const key: string = variantKeyArray[keyIndex];
      const value: string = variantKeyArray[valueIndex];

      variants.push({
        key,
        value,
      });
    }
  });

  if (variants.length > 0) {
    // remove variants that should be ignored
    const peerNodeData = getPeerPluginData(componentSetNode);
    if (peerNodeData && peerNodeData.variants) {
      peerNodeData.variants.forEach((variantIgnoreItem) => {
        if (
          variantIgnoreItem.ignore
          && existsInArray(variants, variantIgnoreItem.key, 'key')
        ) {
          variants = updateArray(variants, variantIgnoreItem, 'key', 'remove');
        }
      });
    }

    // ----------- set up name with variants
    // if the variant value is a boolean, use the key, otherwise use the value
    const withVariantsArray: Array<string> = [];
    variants.forEach((variant) => {
      const nameTest: string = variant.value.toLowerCase();
      if (nameTest === 'true') {
        withVariantsArray.push(variant.key);
      } else if (nameTest !== 'false') {
        withVariantsArray.push(variant.value);
      }
    });
    nameWithVariants = `${setName} ${withVariantsArray.join(' ')}`;
  }

  return nameWithVariants;
};

// --- main Identifier class function
/**
 * @description A class to handle identifying a Figma node as a valid part of the Design System.
 *
 * @class
 * @name Identifier
 *
 * @constructor
 *
 * @property isMercadoMode A feature-flag (`isMercadoMode`) used to expose features specific to
 * the Mercado Design Library.
 * @property messenger An instance of the Messenger class.
 * @property node The node that needs identification.
 * @property page The Figma page that contains the node.
 * @property shouldTerminate A boolean that tells us whether or not the GUI should remain open
 * at the end of the plugin’s current task.
 */
export default class Identifier {
  isMercadoMode: boolean;
  node: any;
  messenger: any;
  page: PageNode;
  shouldTerminate: boolean;

  constructor({
    for: node,
    data: page,
    isMercadoMode,
    messenger,
    shouldTerminate = false,
  }) {
    this.isMercadoMode = isMercadoMode;
    this.node = node;
    this.messenger = messenger;
    this.page = page;
    this.shouldTerminate = shouldTerminate;
  }

  /**
   * @description Retrieve the node’s corner radius values and matches them against the
   * `RADIUS_MATRIX` to retrieve a design library corner radius token.
   *
   * @kind function
   * @name getCornerToken
   *
   * @returns {Object} A result object containing success/error status and log/toast messages.
   */
  getCornerToken() {
    const result: {
      status: 'error' | 'success',
      messages: {
        toast: string,
        log: string,
      },
    } = {
      status: null,
      messages: {
        toast: null,
        log: null,
      },
    };

    // check that all radii are the same
    let radiiIsUnified = false;
    const node = this.node as FrameNode | RectangleNode;
    if (
      (node.topLeftRadius === node.topRightRadius)
      && (node.topRightRadius === node.bottomLeftRadius)
      && (node.bottomLeftRadius === node.bottomRightRadius)
    ) {
      radiiIsUnified = true;
    }

    // return an error if the radii are not the same
    if (!radiiIsUnified) {
      result.status = 'error';
      result.messages.log = 'Radii are not the same';
      result.messages.toast = 'Each corner radius must be the same ⏹';
      return result;
    }

    // corners are the same, so set to one of them
    let cornerValue = node.topLeftRadius;

    // set cornerValue to valid Mercado Base Unit values
    if (cornerValue < 5) {
      cornerValue = 4;
    } else if (cornerValue < 10) {
      cornerValue = 8;
    } else if (cornerValue < 20) {
      cornerValue = 16;
    } else if (cornerValue < 30) {
      cornerValue = 24;
    }

    // throw back a radius that is too large
    if (cornerValue > 24) {
      result.status = 'error';
      result.messages.log = 'Radius too big';
      result.messages.toast = 'Each corner radius must be under 30';
      return result;
    }

    // retrive the token based on the corner value
    const radiusItem = RADIUS_MATRIX.find(radius => radius.unit === cornerValue);
    if (radiusItem) {
      // sets symbol type to `foundation` or `component` based on name checks
      const symbolType: 'style' = 'style';
      const textToSet: string = radiusItem.token;
      const subtextToSet = null;

      // set `textToSet` on the node settings as the component name
      // set optional `subtextToSet` on the node settings based on existing overrides
      setAnnotationTextSettings(textToSet, subtextToSet, symbolType, this.node.id, this.page);

      // log the official name alongside the original node name and set as success
      result.status = 'success';
      result.messages.log = `Name in library for “${this.node.name}” corner radius is “${textToSet}”`;
      return result;
    }

    // otherwise matching token could not be found; return an error
    result.status = 'error';
    result.messages.log = 'No radius token match';
    result.messages.toast = 'Hmm… we could not find a token for this radius';
    return result;
  }

  /**
   * @description Identifies the main name of a component OR the effect and adds the name to
   * the node’s `annotationText` settings object: Main Component identification is achieved
   * by ensuring a `mainComponent` is attached to the instance and then parsing the main’s
   * `name` and `description` for additional identifying information. If a node is not
   * attached to a Main Component, it is checked for remote style IDs. If found, the style(s)
   * are labeled as Foundation elements or overrides to the main Component.
   *
   * @kind function
   * @name getLibraryName
   *
   * @returns {Object} A result object containing success/error status and log/toast messages.
   */
  getLibraryName() {
    const result: {
      status: 'error' | 'success',
      messages: {
        toast: string,
        log: string,
      },
    } = {
      status: null,
      messages: {
        toast: null,
        log: null,
      },
    };

    // check for library `mainComponent` or styling IDs
    // not much else we can do at the moment if none of it exists
    if (
      !this.node.mainComponent
      && !this.node.effectStyleId
      && !this.node.fillStyleId
      && !this.node.strokeStyleId
      && !this.node.textStyleId
    ) {
      result.status = 'error';
      result.messages.log = 'Node is not connected to a Main Component or library styles';
      result.messages.toast = '🆘 This layer is not a component or styled.';
      return result;
    }

    this.messenger.log(`Simple name for node: ${this.node.name}`);

    // locate a `mainComponent`
    if (this.node.mainComponent) {
      const { mainComponent } = this.node;

      this.messenger.log(`Main Component name for node: ${mainComponent.name}`);

      // sets symbol type to `foundation` or `component` based on name checks
      const symbolType: 'component' | 'style' = checkNameForType(mainComponent.name);
      // take only the last segment of the name (after a “/”, if available)
      let textToSet: string = cleanName(mainComponent.name);
      const subtextToSet = parseOverrides(this.node);

      // check variant status
      const isVariant = mainComponent.parent
        && (mainComponent.parent.type === CONTAINER_NODE_TYPES.componentSet);

      if (isVariant) {
        const componentSet = mainComponent.parent;
        textToSet = parseVariants(textToSet, componentSet);
      }

      // check for annotation override in Stapler
      const peerNodeData = getPeerPluginData(mainComponent);
      if (peerNodeData && peerNodeData.annotationText) {
        const { annotationText } = peerNodeData;
        textToSet = annotationText;
      }

      // set `textToSet` on the node settings as the component name
      // set optional `subtextToSet` on the node settings based on existing overrides
      setAnnotationTextSettings(textToSet, subtextToSet, symbolType, this.node.id, this.page);

      // log the official name alongside the original node name and set as success
      result.status = 'success';
      result.messages.log = `Name in library for “${this.node.name}” is “${textToSet}”`;
      return result;
    }

    // locate shared effect, fill, stroke, or type styles
    if (
      this.node.effectStyleId
      || this.node.fillStyleId
      || this.node.strokeStyleId
      || this.node.textStyleId
    ) {
      const {
        effectStyleId,
        fillStyleId,
        strokeStyleId,
        textStyleId,
        textAlignHorizontal,
      } = this.node;

      // set text
      const {
        textToSet,
        subtextToSet,
      } = setStyleText({
        effectStyleId,
        fillStyleId,
        strokeStyleId,
        textStyleId,
        textAlignHorizontal,
      });

      if (textToSet) {
        // set `annotationText` on the node settings as the effect name
        setAnnotationTextSettings(textToSet, subtextToSet, 'style', this.node.id, this.page);

        // log the official name alongside the original node name and set as success
        result.status = 'success';
        result.messages.log = `Style Name in design library for “${this.node.name}” is “${textToSet}”`;
        return result;
      }
    }

    // could not find a matching node in a connected design library
    result.status = 'error';
    result.messages.log = `${this.node.id} was not found in a connected design library`;
    result.messages.toast = '😢 This layer could not be found in a connected design library.';
    return result;
  }

  /**
   * @description Checks the node’s settings object for the existence of stop-related data
   * and either updates that data with a new position, or creates the data object with the
   * initial position and saves it to the node. Position is calculated by reading the
   * stop list data from the nodes top-level container frame. If `position` is _not_
   * supplied, the main underlying assumption is that the node being set is going to be in the
   * next highest position in the list and needs to be added to the list. If `position` is
   * supplied, the assumption is that we are simply updating the node data, and the keystop
   * list does not need to be touched.
   *
   * @kind function
   * @name getSetStop
   *
<<<<<<< HEAD
   * @param {string} type The type of stop annotation we are setting.
=======
   * @param {string} nodeType The type of annotation to repair (`keystop` or `label`).
>>>>>>> 73227eee
   * @param {number} position An optional number to override the counter.
   *
   * @returns {Object} A result object containing success/error status and log/toast messages.
   */
  getSetStop(
    type: PluginStopType,
    position?: number,
  ) {
    const result: {
      status: 'error' | 'success',
      messages: {
        toast: string,
        log: string,
      },
    } = {
      status: null,
      messages: {
        toast: null,
        log: null,
      },
    };

    // find the top frame
    const topFrame: FrameNode = findTopFrame(this.node);

    if (!topFrame) {
      result.status = 'error';
      result.messages.log = `Node “${this.node.name}” needs to be in a frame`;
      result.messages.toast = 'Your selection needs to be in an outer frame';
      return result;
    }

    // get top frame stop list
    const listDataType = DATA_KEYS[`${type}List`];
    const frameKeystopListData = JSON.parse(topFrame.getPluginData(listDataType) || null);
    let frameKeystopList: Array<{
      id: string,
      position: number,
    }> = [];
    if (frameKeystopListData) {
      frameKeystopList = frameKeystopListData;
    }

    // set new position based on list length
    // (we always assume `getSetKeystop` has been fed the node in order)
    let positionToSet = frameKeystopList.length + 1;
    if (position) {
      positionToSet = position;
    } else {
      // add the new node to the list with position
      frameKeystopList.push({
        id: this.node.id,
        position: positionToSet,
      });

      // set/update top frame stop list
      topFrame.setPluginData(
        listDataType,
        JSON.stringify(frameKeystopList),
      );
    }

    // convert position to string
    const textToSet = `${positionToSet}`;

    // retrieve the node data
    const nodeDataType = DATA_KEYS[`${type}NodeData`];
    let nodeData: {
      annotationText: string,
      annotationSecondaryText?: string,
      keys?: Array<PluginKeystopKeys>,
      labels?: PluginAriaLabels,
      role?: string,
    } = JSON.parse(this.node.getPluginData(nodeDataType) || null);

    // set `annotationText` data on the node
    if (!nodeData) {
      nodeData = {
        annotationText: textToSet,
      };
    } else {
      nodeData.annotationText = textToSet;
    }

    // check for assigned keys, if none exist (`undefined` or `null`):
    // this check will only happen if keys have never been attached to this stop.
    // if the component is updated after this stop has been altered, the updates will be ignored.
    if (!nodeData.keys) {
      const peerNodeData = getPeerPluginData(this.node);
      if (peerNodeData && peerNodeData.keys) {
        nodeData.keys = peerNodeData.keys;
      }
    }

    // commit the updated data
    this.node.setPluginData(
      nodeDataType,
      JSON.stringify(nodeData),
    );

    result.status = 'success';
    result.messages.log = `${type} stop position ${textToSet} set for “${this.node.name}”`;
    return result;
  }

  /**
   * @description Checks the node’s settings object for the existence of `annotationText` and
   * and that `annotationType` is 'custom' (Component and Style annotations can be easily updated
   * and need to be rechecked each time, whereas Custom annotations do not.
   *
   * @kind function
   * @name hasCustomText
   *
   * @returns {Object} A result object containing success/error status and log/toast messages.
   */
  hasCustomText() {
    const result: {
      status: 'error' | 'success',
      messages: {
        toast: string,
        log: string,
      },
    } = {
      status: null,
      messages: {
        toast: null,
        log: null,
      },
    };

    // get node settings
    const nodeSettings = getNodeSettings(this.page, this.node.id);

    // check for existing `annotationText`
    if (
      nodeSettings
      && nodeSettings.annotationText
      && (nodeSettings.annotationType === 'custom')
    ) {
      result.status = 'success';
      result.messages.log = `Custom text set for “${this.node.name}” is “${nodeSettings.annotationText}”`;
    } else {
      result.status = 'error';
      result.messages.log = `No custom text is set for “${this.node.name}”`;
    }

    return result;
  }

  /**
   * @description Displays a dialog box to allow the user to set custom annotation text and
   * adds the text to the node’s settings object.
   *
   * @kind function
   * @name setText
   *
   * @param {Function} callbackMain A callback function.
   *
   * @returns {Object} A result object containing success/error status and log/toast messages.
   */
  setText(callbackMain): any {
    const result: {
      status: 'error' | 'success',
      messages: {
        toast: string,
        log: string,
      },
    } = {
      status: null,
      messages: {
        toast: null,
        log: null,
      },
    };

    // check settings for existing value
    const nodeSettings: any = getNodeSettings(this.page, this.node.id);
    let initialValue: string = cleanName(this.node.name);

    if (nodeSettings && nodeSettings.annotationText) {
      initialValue = nodeSettings.annotationText;
    }

    const getInputFromUser = (callback: Function): any => {
      let userInputIsOpen: boolean = true;
      let userInput: string = null;

      // switch plugin UI to user input state
      resizeGUI('input', figma.ui);
      figma.ui.postMessage({
        action: 'showInput',
        payload: { initialValue },
      });

      // set a one-time use listener for feedback from the UI
      figma.ui.once('message', (
        msg: {
          inputType: 'cancel' | 'submit',
          inputValue: string,
          navType: string,
        },
      ): void => {
        const resetGUI = (): void => {
          if (!this.shouldTerminate) {
            // switch plugin UI to navigation state
            let size = 'default';

            if (this.isMercadoMode) {
              size = 'mercadoDefault';
            }

            figma.ui.postMessage({ action: 'hideInput' });
            resizeGUI(size, figma.ui);
          }
        };

        // watch for submit
        if (msg.inputType === 'submit') {
          if (msg.inputValue && msg.inputValue !== '') {
            userInput = msg.inputValue;
            this.messenger.log(`User input received: ${msg.inputValue}`);
            resetGUI();
            userInputIsOpen = false;
          } else {
            this.messenger.log('User input is empty', 'error');
            // TKTK handle empty state validation
          }
        } else if (userInputIsOpen) {
          resetGUI();
          userInputIsOpen = false;
        }
      });

      // wait on the user input
      const checkUserInput = (): Function | NodeJS.Timeout => {
        if (userInputIsOpen) {
          return setTimeout(() => {
            checkUserInput();
          }, 200);
        }
        return callback(userInput);
      };
      return checkUserInput();
    };

    const setStatus = (customInput?: string): any => {
      if (!customInput) {
        // most likely the user canceled the input
        result.status = 'error';
        result.messages.log = 'Set text was canceled by user';
        return callbackMain(result);
      }

      // set `annotationText` on the node settings as the custom text
      setAnnotationTextSettings(customInput, null, 'custom', this.node.id, this.page);

      // log the custom name alongside the original node name and set as success
      result.status = 'success';
      result.messages.log = `Custom Text set for “${this.node.name}” is “${customInput}”`;
      return callbackMain(result);
    };

    return getInputFromUser(setStatus);
  }
}<|MERGE_RESOLUTION|>--- conflicted
+++ resolved
@@ -759,11 +759,7 @@
    * @kind function
    * @name getSetStop
    *
-<<<<<<< HEAD
-   * @param {string} type The type of stop annotation we are setting.
-=======
-   * @param {string} nodeType The type of annotation to repair (`keystop` or `label`).
->>>>>>> 73227eee
+   * @param {string} type The type of annotation to repair (`keystop` or `label`).
    * @param {number} position An optional number to override the counter.
    *
    * @returns {Object} A result object containing success/error status and log/toast messages.
@@ -851,11 +847,15 @@
     // check for assigned keys, if none exist (`undefined` or `null`):
     // this check will only happen if keys have never been attached to this stop.
     // if the component is updated after this stop has been altered, the updates will be ignored.
-    if (!nodeData.keys) {
-      const peerNodeData = getPeerPluginData(this.node);
-      if (peerNodeData && peerNodeData.keys) {
-        nodeData.keys = peerNodeData.keys;
-      }
+    const peerNodeData = getPeerPluginData(this.node);
+    if (!nodeData.keys && peerNodeData?.keys) {
+      nodeData.keys = peerNodeData.keys;
+    }
+    if (!nodeData.labels && peerNodeData?.labels) {
+      nodeData.labels = peerNodeData.labels;
+    }
+    if (!nodeData.role && peerNodeData?.role) {
+      nodeData.role = peerNodeData.role;
     }
 
     // commit the updated data
